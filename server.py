#!/usr/bin/env python3
"""
FastAPI Server for Gemini Live API
Run with: uvicorn server:app --host 0.0.0.0 --port 8000 --reload
"""

import asyncio
import base64
import json
import os
import time
import wave
from typing import Optional, List, Dict
from fastapi import FastAPI, WebSocket, WebSocketDisconnect, HTTPException
from fastapi.responses import HTMLResponse
from pydantic import BaseModel
from fastapi.staticfiles import StaticFiles
import logging
from websockets.asyncio.client import connect
import numpy as np
from rag_integration import (
    rag_service,
    initialize_rag,
    process_rag_query,
    get_rag_health,
)
import io
import tempfile
import ssl
import certifi

# Import existing routers
from api.customer_router import router as customer_router
from api.call_session_router import router as call_session_router
from api.transcript_router import router as transcript_router
from api.appointment_router import router as appointment_router
from api.property_router import router as property_router
from api.pdf_router import router as pdf_router

# Import database components
from database.connection import engine, Base, get_db, SessionLocal
from services.call_session import CallSessionService
from database.schemas import CallSessionBase
from services.transcript_crud import create_session_message
from database.models.call_session import CallSession
from database.models.transcript import Transcript

# Import AI Services
from ai_services.call_suggestion_admin import get_suggestion_from_agent
from ai_services.call_suggestion_customer import generate_caller_suggestions
from ai_services.call_summarized_context import summarize_text
from ai_services.sentiment_tool import analyze_sentiment_from_transcript

# Setup logging to both console and file
logging.basicConfig(
    level=logging.INFO,
    format="%(asctime)s - %(name)s - %(levelname)s - %(message)s",
    handlers=[
        logging.FileHandler("gemini_live.log"),
        logging.StreamHandler(),  # Console output
    ],
)
logger = logging.getLogger(__name__)

# Load API key from environment
GOOGLE_API_KEY = os.getenv("GOOGLE_API_KEY")
if not GOOGLE_API_KEY:
    raise ValueError("GOOGLE_API_KEY environment variable not set")

# =============================================================================
# AI SERVICES INTEGRATION (USING IMPORTS)
# =============================================================================
# All AI services are now imported from their respective files in ai_services/
# This keeps the server.py clean and maintains separation of concerns


def get_session_conversation(session_id: int) -> dict:
    """
    Get session conversation directly from database.
    Returns dict with success status and conversation data.
    """
    db = SessionLocal()
    try:
        transcripts = (
            db.query(Transcript)
            .filter(Transcript.session_id == session_id)
            .order_by(Transcript.created_at)
            .all()
        )

        if not transcripts:
            return {
                "success": False,
                "error": f"No transcripts found for session ID {session_id}",
            }

        conversation = [
            {
                "message_by": t.message_by,
                "message": t.message,
                "created_at": t.created_at.isoformat(),
            }
            for t in transcripts
        ]

        return {"success": True, "session_id": session_id, "conversation": conversation}

    except Exception as e:
        return {"success": False, "error": f"Database error: {str(e)}"}
    finally:
        db.close()


# =============================================================================

# =============================================================================
# POST-CALL AI PROCESSING FUNCTION
# =============================================================================


async def process_call_session_ai(call_session_id: int):
    """
    Process a call session with all AI services after the call ends.
    This runs asynchronously to avoid blocking the WebSocket cleanup.
    """
    try:
        logger.info(f"🤖 Processing call session {call_session_id} with AI services")
        print(f"🤖 Processing call session {call_session_id} with AI services")

        # Get session conversation first
        conversation_data = get_session_conversation(call_session_id)

        if not conversation_data.get("success"):
            logger.warning(f"No conversation found for session {call_session_id}")
            print(f"⚠️ No conversation found for session {call_session_id}")
            return

        conversation = conversation_data["conversation"]

        if len(conversation) == 0:
            logger.warning(f"Empty conversation for session {call_session_id}")
            print(f"⚠️ Empty conversation for session {call_session_id}")
            return

        # Format conversation for processing
        formatted_conversation = [
            {"role": msg["message_by"], "content": msg["message"]}
            for msg in conversation
        ]

        logger.info(
            f"🤖 Found {len(conversation)} messages in session {call_session_id}"
        )
        print(f"🤖 Found {len(conversation)} messages in session {call_session_id}")

        # 1. Generate conversation summary
        summary = None
        try:
            logger.info(f"📝 Generating summary for session {call_session_id}")
            print(f"📝 Generating summary for session {call_session_id}")
            summary = summarize_text(formatted_conversation, call_session_id)
            print(f"✅ Summary generated: {summary[:100]}...")
        except Exception as e:
            logger.error(
                f"❌ Error generating summary for session {call_session_id}: {e}"
            )
            print(f"❌ Error generating summary: {e}")

        # 2. Generate customer suggestions
        customer_suggestions = None
        try:
            logger.info(
                f"💡 Generating customer suggestions for session {call_session_id}"
            )
            print(f"💡 Generating customer suggestions for session {call_session_id}")
            customer_suggestions = generate_caller_suggestions(
                formatted_conversation, call_session_id
            )
            print(f"✅ Customer suggestions generated: {customer_suggestions[:100]}...")
        except Exception as e:
            logger.error(
                f"❌ Error generating customer suggestions for session {call_session_id}: {e}"
            )
            print(f"❌ Error generating customer suggestions: {e}")

        # 3. Analyze sentiment for a sample of transcripts to avoid rate limiting
        sentiment_results = []
        try:
            logger.info(f"😊 Analyzing sentiment for session {call_session_id}")
            print(f"😊 Analyzing sentiment for session {call_session_id}")

            db = SessionLocal()
            try:
                transcripts = (
                    db.query(Transcript)
                    .filter(Transcript.session_id == call_session_id)
                    .order_by(Transcript.created_at)
                    .all()
                )

                # Limit sentiment analysis to a max of 15 transcripts to avoid rate limits
                max_sentiment_checks = 15
                transcripts_to_check = transcripts[:max_sentiment_checks]

                logger.info(
                    f"🔬 Analyzing {len(transcripts_to_check)} of {len(transcripts)} transcripts for sentiment."
                )
                print(
                    f"🔬 Analyzing {len(transcripts_to_check)} of {len(transcripts)} transcripts for sentiment."
                )

                for i, transcript in enumerate(transcripts_to_check):
                    try:
                        sentiment_result = analyze_sentiment_from_transcript.invoke(
                            {"transcript_id": transcript.id}
                        )

                        # Add a small delay to respect rate limits
                        if i < len(transcripts_to_check) - 1:
                            await asyncio.sleep(1)  # 1-second delay between calls

                        try:
                            sentiment_data = json.loads(sentiment_result)
                            if sentiment_data.get("success"):
                                sentiment_results.append(sentiment_data)
                                sentiment_info = sentiment_data.get(
                                    "sentiment_analysis", {}
                                )
                                sentiment = sentiment_info.get("sentiment", "Unknown")
                                confidence = sentiment_info.get("confidence", 0)
                                print(
                                    f"   📊 Transcript {transcript.id}: {sentiment} (confidence: {confidence:.2f})"
                                )
                            else:
                                logger.warning(
                                    f"Sentiment analysis failed for transcript {transcript.id}: {sentiment_data.get('error')}"
                                )
                        except json.JSONDecodeError:
                            logger.error(
                                f"Could not decode sentiment JSON for transcript {transcript.id}: {sentiment_result}"
                            )

                    except Exception as transcript_error:
                        logger.error(
                            f"Error analyzing sentiment for transcript {transcript.id}: {transcript_error}"
                        )

            finally:
                db.close()

            logger.info(
                f"✅ Sentiment analysis completed for {len(sentiment_results)} transcripts in session {call_session_id}"
            )
            print(
                f"✅ Sentiment analysis completed for {len(sentiment_results)} transcripts"
            )

        except Exception as e:
            logger.error(
                f"❌ Error analyzing sentiment for session {call_session_id}: {e}"
            )
            print(f"❌ Error analyzing sentiment: {e}")

        # 4. Update call session with all collected data using the service
        try:
            logger.info(f"📊 Updating call session {call_session_id} via service")
            print(f"📊 Updating call session {call_session_id} via service")

            db = SessionLocal()
            service = CallSessionService(db)

            call_session = service.get_by_id(call_session_id)

            if call_session:
                from datetime import datetime, timezone
                from database.schemas import CallSessionUpdate

                end_time = datetime.now(timezone.utc)
                duration_secs = None
                if call_session.start_time:
                    duration = end_time - call_session.start_time
                    duration_secs = int(duration.total_seconds())

                positive_count = sum(
                    1
                    for r in sentiment_results
                    if r.get("sentiment_analysis", {}).get("sentiment", "").lower()
                    == "positive"
                )
                negative_count = sum(
                    1
                    for r in sentiment_results
                    if r.get("sentiment_analysis", {}).get("sentiment", "").lower()
                    == "negative"
                )
                neutral_count = len(sentiment_results) - positive_count - negative_count

                key_words = None
                try:
                    all_text = " ".join(
                        [msg["content"] for msg in formatted_conversation]
                    )
                    words = all_text.split()
                    key_words_list = list(
                        set(
                            [
                                word.strip(".,!?").lower()
                                for word in words
                                if len(word.strip(".,!?")) > 3
                            ]
                        )
                    )[:10]
                    key_words = ", ".join(key_words_list)
                except Exception as kw_error:
                    print(f"   ⚠️ Could not extract key words: {kw_error}")

                update_data = CallSessionUpdate(
                    end_time=end_time.isoformat(),
                    duration_secs=duration_secs,
                    summarized_content=summary,
                    customer_suggestions=customer_suggestions,
                    positive=positive_count,
                    neutral=neutral_count,
                    negative=negative_count,
                    key_words=key_words,
                )

                updated_session = service.update(call_session_id, update_data)

                if updated_session:
                    logger.info(
                        f"✅ Call session {call_session_id} updated successfully via service"
                    )
                    print(f"✅ Call session updated successfully via service")
                else:
                    logger.warning(
                        f"Call session {call_session_id} not found for update via service"
                    )
                    print(
                        f"⚠️ Call session {call_session_id} not found for update via service"
                    )
            else:
                logger.warning(
                    f"Call session {call_session_id} not found for duration calculation"
                )
                print(
                    f"⚠️ Call session {call_session_id} not found for duration calculation"
                )

            db.close()

        except Exception as e:
            logger.error(
                f"❌ Error updating call session {call_session_id} via service: {e}"
            )
            print(f"❌ Error updating call session via service: {e}")
            import traceback

            traceback.print_exc()

        # 5. Log completion
        logger.info(
            f"🎉 AI processing and call session update completed for session {call_session_id}"
        )
        print(
            f"🎉 AI processing and call session update completed for session {call_session_id}"
        )

    except Exception as e:
        logger.error(
            f"❌ Critical error in AI processing for session {call_session_id}: {e}"
        )
        print(f"❌ Critical error in AI processing: {e}")
        import traceback

        traceback.print_exc()


# =============================================================================
# END POST-CALL AI PROCESSING FUNCTION
# =============================================================================

# Configuration
<<<<<<< HEAD
GEMINI_HOST = "generativelanguage.googleapis.com"
GEMINI_MODEL = "models/gemini-2.0-flash-live-001"
=======
GEMINI_HOST = 'generativelanguage.googleapis.com'
# GEMINI_MODEL = 'models/gemini-2.0-flash-live-001'
GEMINI_MODEL = 'models/gemini-2.5-flash-preview-native-audio-dialog'
# GEMINI_MODEL = 'models/gemini-live-2.5-flash-preview'
>>>>>>> 9b03a656

# VAD Configuration - Set to False if having voice detection issues
ENABLE_VAD = True  # Change to False to disable VAD temporarily


# Audio configuration
class AudioConfig:
    def __init__(self, sample_rate=24000, channels=1):
        self.sample_rate = sample_rate
        self.format = "S16_LE"
        self.channels = channels

    @property
    def sample_size(self):
        return 2  # 16-bit

    @property
    def frame_size(self):
        return self.channels * self.sample_size


# Audio configuration as per Google documentation
# Input: 16-bit PCM, 16kHz, mono
# Output: 24kHz
INPUT_AUDIO_CONFIG = AudioConfig(sample_rate=16000, channels=1)  # Input to Gemini
OUTPUT_AUDIO_CONFIG = AudioConfig(sample_rate=24000, channels=1)  # Output from Gemini

# Add CORS for Vue frontend
from fastapi.middleware.cors import CORSMiddleware
from contextlib import asynccontextmanager


@asynccontextmanager
async def lifespan(app: FastAPI):
    """Handle application startup and shutdown."""
    # Startup
    logger.info("Starting up FastAPI server...")
    rag_initialized = await initialize_rag()
    if rag_initialized:
        logger.info("RAG service initialized successfully")
    else:
        logger.warning("RAG service failed to initialize - continuing without RAG")

    yield

    # Shutdown
    logger.info("Shutting down FastAPI server...")
    rag_service.close()


# Create FastAPI app
app = FastAPI(title="Gemini Live API Server", version="1.0.0", lifespan=lifespan)

app.add_middleware(
    CORSMiddleware,
    allow_origins=[
        "http://localhost:3000",
        "http://localhost:5173",
        "http://localhost:8080",
    ],  # Vue dev servers
    allow_credentials=True,
    allow_methods=["*"],
    allow_headers=["*"],
)

Base.metadata.create_all(bind=engine)

app.include_router(customer_router)
app.include_router(call_session_router)
app.include_router(transcript_router)
app.include_router(appointment_router)
app.include_router(property_router)
app.include_router(pdf_router)


def encode_audio_input(data: bytes, config: AudioConfig) -> dict:
    """Build message with user input audio bytes."""
    return {
        "realtimeInput": {
            "mediaChunks": [
                {
                    "mimeType": f"audio/pcm;rate={config.sample_rate}",
                    "data": base64.b64encode(data).decode("UTF-8"),
                }
            ],
        },
    }


def encode_text_input(text: str) -> dict:
    """Builds message with user input text."""
    return {
        "clientContent": {
            "turns": [
                {
                    "role": "USER",
                    "parts": [{"text": text}],
                }
            ],
            "turnComplete": True,
        },
    }


def decode_audio_output(input_msg: dict) -> bytes:
    """Returns byte string with model output audio."""
    result = []
    content_input = input_msg.get("serverContent", {})
    content = content_input.get("modelTurn", {})
    for part in content.get("parts", []):
        data = part.get("inlineData", {}).get("data", "")
        if data:
            result.append(base64.b64decode(data))
    return b"".join(result)


def extract_text_response(input_msg: dict) -> str:
    """Extract text response from Gemini message."""
<<<<<<< HEAD
    content_input = input_msg.get("serverContent", {})
    content = content_input.get("modelTurn", {})
    for part in content.get("parts", []):
        if "text" in part:
            return part["text"]
=======
    content_input = input_msg.get('serverContent', {})
    content = content_input.get('modelTurn', {})
    for part in content.get('parts', []):
        if 'text' in part:
            raw_text = part['text']
            
            # More aggressive filtering of tool artifacts
            if raw_text and any(pattern in raw_text.lower() for pattern in [
                'tool_response', 'function_responses', 'string_value', 
                '"id":', '"name":', '"response":', 'tool_outputs',
                '```tool_outputs', '{"answer"', '"answer":', 'tool_',
                'function_', '```json', '"result":'
            ]):
                print(f"🗑️ Filtering out text response containing tool artifacts: '{raw_text[:50]}...'")
                return ""
            
            # Return raw text for further cleaning by _clean_debug_artifacts
            return raw_text if raw_text else ""
>>>>>>> 9b03a656
    return ""


def save_audio_to_file(audio_data: bytes, config: AudioConfig, filename: str):
    """Save audio data to WAV file."""
    with wave.open(filename, "wb") as wav_file:
        wav_file.setnchannels(config.channels)
        wav_file.setsampwidth(config.sample_size)
        wav_file.setframerate(config.sample_rate)
        wav_file.writeframes(audio_data)


# Store active connections
active_connections = {}


class GeminiLiveConnection:
    """Manages connection to Gemini Live API for a WebSocket client."""

    def __init__(self, client_websocket: WebSocket, call_session_id: int):
        self.client_ws = client_websocket
        self.gemini_ws: Optional[object] = None
        self.is_connected = False
        self.audio_chunks = []
        self.user_transcript_buffer = (
            ""  # Buffer for accumulating user transcript chunks
        )
        self.ai_transcript_buffer = ""  # Buffer for accumulating AI transcript chunks
        self.last_user_transcript_time = 0
        self.last_ai_transcript_time = 0
        self.last_sent_transcript = ""  # Store last sent transcript for supplementation
        self.pending_transcript_task = None  # Track pending delayed transcript
        self.pending_transcript_content = ""  # Store content of pending transcript
        self.proper_names = [
            "Mori Pines",
            "Gamuda Cove",
            "Enso Woods",
        ]  # Key property names to preserve
        self.transcript_timeout = (
            2.0  # Seconds to wait before sending incomplete transcript
        )
        self.last_rag_result = ""  # Store last RAG result for verification
<<<<<<< HEAD
        self.last_rag_query = ""  # Store last RAG query for verification
        self.call_session_id = (
            call_session_id  # Store call session ID for database operations
        )

=======
        self.last_rag_query = ""   # Store last RAG query for verification
        self.call_session_id = call_session_id  # Store call session ID for database operations
        self._processing_response = False  # Flag to prevent duplicate processing
        self._initial_greeting_sent = False  # Flag to prevent duplicate initial greeting
        
>>>>>>> 9b03a656
    async def connect_to_gemini(self):
        """Connect to Gemini Live API."""
        try:
            ws_url = f"wss://{GEMINI_HOST}/ws/google.ai.generativelanguage.v1beta.GenerativeService.BidiGenerateContent?key={GOOGLE_API_KEY}"
            print(f"🔗 Connecting to Gemini Live...")
            logger.info("Connecting to Gemini Live API...")

            ssl_context = ssl.create_default_context(cafile=certifi.where())
            self.gemini_ws = await connect(ws_url, ssl=ssl_context)

            # Define RAG function for Gemini to call
            rag_function_declaration = {
<<<<<<< HEAD
                "name": "search_knowledge_base",
                "description": "MANDATORY: Search the comprehensive knowledge base containing information about properties, real estate projects, pricing, amenities, layouts, and related details. You MUST call this function whenever users mention ANY property-related information, including property names like 'Mori Pines', 'Gamuda Cove', pricing questions, amenities, or any real estate topics. CRITICAL: You must use the returned results as your response - never say you don't have information if this function returns data.",
=======
                "name": "search_knowledge_base", 
                "description": """
                MANDATORY FUNCTION - MUST BE CALLED FOR EVERY PROPERTY QUESTION
                
                WHEN TO CALL (100% of the time for these scenarios):
                1. ANY mention of property names: Mori Pines, Gamuda Cove, Enso Woods, etc.
                2. ANY pricing/cost questions: "How much", "price", "budget", "affordable"
                3. ANY property features: amenities, layouts, specifications, facilities
                4. ANY general inquiries: "what properties", "what do you have", "available options"
                5. ANY comparisons between properties or developments
                6. ANY factual questions about real estate projects
                
                STRICT COMPLIANCE RULES:
                - This function returns the ONLY facts you may use in your response
                - NEVER create specific details not in the returned text
                - If return says "3 to 5 bedrooms" - say exactly that, not "4 bedrooms"
                - If return says "1,785 to 2,973 sq ft" - use that range, not specific numbers
                - Rephrase naturally but add ZERO additional facts or specifications
                - Your response authority comes 100% from this function result""",
>>>>>>> 9b03a656
                "parameters": {
                    "type": "object",
                    "properties": {
                        "query": {
                            "type": "string",
<<<<<<< HEAD
                            "description": "The user's property-related question or search query. Pass the exact user input that contains property information.",
=======
                            "description": "The user's complete question or any property-related terms they mentioned. Include context like 'projects at Gamuda Cove' or 'available properties'."
>>>>>>> 9b03a656
                        }
                    },
                    "required": ["query"],
                },
            }

            # Send initial setup with audio response modality, transcription, optional VAD, and RAG tool
            setup_message = {
                "setup": {
                    "model": GEMINI_MODEL,
                    "generation_config": {
                        "response_modalities": ["AUDIO"],
                        "speech_config": {
<<<<<<< HEAD
                            "voice_config": {
                                "prebuilt_voice_config": {"voice_name": "Aoede"}
                            }
                        },
=======
                            "voice_config": {"prebuilt_voice_config": {"voice_name": "Kore"}}
                        },
                        "max_output_tokens": 500,
                        "temperature": 0.7,
                        "top_p": 0.95,
                        "top_k": 3,
>>>>>>> 9b03a656
                    },
                    "output_audio_transcription": {},
                    "input_audio_transcription": {},
                }
            }

            # Add VAD configuration only if enabled
            if ENABLE_VAD:
                setup_message["setup"]["realtime_input_config"] = {
                    # Voice Activity Detection (VAD) configuration - More sensitive settings
                    # Based on Example 8 from Google's Gemini Live API reference
                    "automatic_activity_detection": {
                        "disabled": False,  # Enable VAD
                        "start_of_speech_sensitivity": "START_SENSITIVITY_HIGH",  # Very sensitive to speech start
                        "end_of_speech_sensitivity": "END_SENSITIVITY_HIGH",  # More sensitive to speech end
                        "prefix_padding_ms": 100,  # Include 100ms before detected speech start
                        "silence_duration_ms": 300,  # Wait 300ms of silence before considering speech ended
                    }
                }
                print(f"🎙️ VAD enabled with HIGH sensitivity settings")
            else:
                print(f"🎙️ VAD disabled - using continuous audio streaming")
<<<<<<< HEAD

            # Add system instruction and tools
            setup_message["setup"]["system_instruction"] = {
                "parts": [
                    {
                        "text": """
                            You are a helpful AI assistant with access to a comprehensive knowledge base about properties and real estate projects.

                            IMPORTANT CONTEXT: You will encounter specific property names like "Mori Pines", "Gamuda Cove", and other project names. Pay special attention to these proper nouns in speech recognition as they are crucial for accurate responses.

                            CRITICAL RULE: ALWAYS search the knowledge base when ANY property-related information is mentioned, regardless of conversation context or previous messages. Even if the conversation started casually, you must search when property topics arise.

                            WHEN TO SEARCH (MANDATORY - ignore conversation context):
                            - ANY mention of specific properties, projects, or developments (even if you're not sure they exist)
                            - ANY pricing, costs, or financial information questions
                            - ANY property features, layouts, or specifications questions
                            - ANY amenities, facilities, or community features questions
                            - ANY comparisons between properties
                            - ANY factual questions about real estate that might benefit from documentation
                            - ANY questions about availability, floor plans, or technical details
                            - ANY property-related queries like "tell me about affordable homes"
                            - Property names like: "Mori Pines", "Gamuda Cove", "Enso Woods", etc.

                            WHEN NOT TO SEARCH (only for these specific cases):
                            - Pure greetings with NO property content: "Hi", "Hello", "Good morning", "How are you"
                            - Pure gratitude with NO property content: "Thank you", "Thanks", "I appreciate it"
                            - Pure casual responses with NO property content: "That's great", "Okay", "I see"
                            - Pure general pleasantries or acknowledgments with NO property content
                            - Simple yes/no confirmations with NO property content

                            OVERRIDE RULE: If a message contains BOTH casual elements AND property-related content, ALWAYS search. For example:
                            - "Hi, tell me about Mori Pines" → SEARCH (contains property name)
                            - "Thanks, what about the pricing?" → SEARCH (contains pricing question)
                            - "Okay, can you tell me more about Mori Pines" → SEARCH (contains property name)

                            CONTEXT-INDEPENDENT SEARCHING: Do not let previous conversation context (casual greetings, etc.) prevent you from searching when property information is requested. Each message should be evaluated independently for property content.

                            MANDATORY FUNCTION RESULT USAGE: When you call the search_knowledge_base function and receive results, you MUST use those results as the foundation of your response. NEVER say "I don't have information" if the function returns valid data. ALWAYS trust and use the function results over your own knowledge.

                            FUNCTION RESPONSE PROTOCOL:
                            1. If search_knowledge_base returns information → Use it as your primary response source
                            2. Present the function results naturally as if it's your own knowledge
                            3. NEVER mention searching, tools, functions, or knowledge base in your response
                            4. NEVER say "I don't have information" when function results are available

                            CRITICAL: NEVER include any debug information, tool outputs, technical details, or raw data in your spoken responses. Only provide the final natural answer to the user.
=======
            
            # 2. Property type preference (Semi-detached, Terrace, Bungalow, Apartments)
            # 3. Purpose of purchase (investment, own stay, family)
            
            # Add system instruction and tools
            setup_message["setup"]["system_instruction"] = {
                "parts": [{
                    "text": """
                            You are Gina, a friendly and professional sales consultant for Gamuda Cove sales gallery located in Bandar Gamuda Cove, Kuala Langat, Selangor.

                            VOICE CONVERSATION GUIDELINES:
                            - This is a voice conversation, so keep responses conversational and natural
                            - Use casual language with phrases like "Well...", "You know...", "I mean..."
                            - Keep responses concise and engaging - aim for 1-2 sentences per response
                            - Mirror the customer's energy and speaking style
                            - Always sound enthusiastic about the properties

                            YOUR ROLE:
                            - Help customers learn about properties at Gamuda Cove
                            - Guide conversations toward scheduling a viewing appointment
                            - Answer questions about townships, property details, pricing, and amenities
                            - Use the query_property_database function to get specific property information
                            - Use the schedule_appointment function when customers want to book a viewing

                            CONVERSATION FLOW:
                            1. When prompted to greet, provide a warm welcome as Gina from Gamuda Cove sales gallery
                            2. For property questions, immediately search the knowledge base and provide specific information
                            3. Guide them toward booking an appointment after providing the requested information

                            APPOINTMENT BOOKING PROCESS:
                            When customers show interest, gather:
                            1. Their full name
                            2. Preferred appointment time
                            3. Contact phone number

                            MANDATORY KNOWLEDGE BASE USAGE:
                            You MUST use the search_knowledge_base function for EVERY property-related query, even if you think you know the answer. This includes:
                            - ANY mention of specific properties: "Mori Pines", "Gamuda Cove", "Enso Woods", etc.
                            - ANY pricing, cost, or budget questions
                            - ANY property features, layouts, amenities, or specifications
                            - ANY comparisons between properties or projects
                            - ANY general questions about "what properties do you have"
                            - ANY questions about availability, floor plans, or details
                            - ANY real estate or property-related information requests

                            CRITICAL ANTI-HALLUCINATION RULES:
                            - FORBIDDEN: Creating specific details not in function response
                            - FORBIDDEN: Adding bedroom counts, bathroom counts, lot sizes not provided
                            - FORBIDDEN: Mixing function data with your knowledge
                            - MANDATORY: Use ONLY the exact information returned by search_knowledge_base
                            - MANDATORY: If function says "1,785 sq ft to 2,973 sq ft" - use that range, don't pick specific numbers
                            - MANDATORY: If function says "3 to 5 bedrooms" - use that range, don't specify exact counts
                            - Your response must contain ZERO information not explicitly in the function result
                            - Rephrase function content naturally but change NO facts, add NO details
                            - If unsure about any detail, don't include it - only use what's explicitly provided
                            - Convert numbers to words for speech but keep the same values/ranges
                            - Present as conversational but stick to facts provided
>>>>>>> 9b03a656
                            """
                    }
                ]
            }

            # Add tools
            setup_message["setup"]["tools"] = [
                {"function_declarations": [rag_function_declaration]}
            ]
            print(f"📤 Sending setup to Gemini ({GEMINI_MODEL}) with RAG function")

            await self.gemini_ws.send(json.dumps(setup_message))

            # Wait for setup response with timeout
            try:
                import asyncio

                setup_response = await asyncio.wait_for(
                    self.gemini_ws.recv(), timeout=10.0
                )
                setup_data = json.loads(setup_response)

                if "setupComplete" in setup_data:
                    print(f"✅ Gemini connected & configured")
                else:
                    print(f"⚠️ Setup response: {list(setup_data.keys())}")

            except asyncio.TimeoutError:
                print(f"⏰ Gemini setup timeout (10s)")
                raise Exception("Gemini setup timeout")
            except Exception as setup_err:
                print(f"❌ Setup error: {setup_err}")
                raise setup_err

            self.is_connected = True

            # Start listening to Gemini responses in background
            import asyncio

            asyncio.create_task(self._listen_to_gemini())
            print(f"👂 Listening for Gemini responses")
<<<<<<< HEAD

=======
            
            # Send initial greeting to trigger Gina's response (only once)
            if not self._initial_greeting_sent:
                # Send a simple prompt to trigger AI greeting without user input
                initial_prompt = "Please greet the customer as Gina from Gamuda Cove sales gallery."
                await self.send_text_to_gemini(initial_prompt)
                print(f"👋 Sent greeting prompt to trigger Gina's welcome message")
                self._initial_greeting_sent = True
            
>>>>>>> 9b03a656
            # Wait a moment for any immediate responses
            await asyncio.sleep(1)
            print(f"✅ Setup complete, ready for interactions")

        except Exception as e:
            logger.error(f"Error connecting to Gemini: {e}")
            print(f"❌ GEMINI CONNECTION FAILED: {e}")
            await self.client_ws.send_json(
                {"type": "error", "message": f"Failed to connect to Gemini: {e}"}
            )

    async def _listen_to_gemini(self):
        """Listen for messages from Gemini Live API."""
        try:
            async for message in self.gemini_ws:
                msg_data = json.loads(message)

                # Debug: Log all Gemini messages to understand the structure
                # print(f"🔍 FULL Gemini message: {json.dumps(msg_data, indent=2)}")

                # Debug: Check specifically for transcription fields
                server_content = msg_data.get("serverContent", {})
                # if 'input_transcription' in server_content:
                #     print(f"🎯 Found input_transcription: {server_content['input_transcription']}")
                # if 'output_transcription' in server_content:
                #     print(f"🎯 Found output_transcription: {server_content['output_transcription']}")
                # if 'inputTranscription' in server_content:
                #     print(f"🎯 Found inputTranscription: {server_content['inputTranscription']}")
                # if 'outputTranscription' in server_content:
                #     print(f"🎯 Found outputTranscription: {server_content['outputTranscription']}")

                # # Check all keys in serverContent
                # if server_content:
                #     print(f"🔑 serverContent keys: {list(server_content.keys())}")

                # Check for potential RAG-triggering content without function call
                model_turn = server_content.get("modelTurn", {})
                if model_turn and "toolCall" not in msg_data:
                    parts = model_turn.get("parts", [])
                    for part in parts:
                        if "text" in part:
                            text_content = part["text"]
                            # Check if Gemini is saying "I don't have information" without calling RAG
                            if any(
                                phrase in text_content.lower()
                                for phrase in [
                                    "don't have",
                                    "no information",
                                    "not sure",
                                    "can't help",
                                ]
                            ):
                                print(
                                    f"⚠️ GEMINI CLAIMS NO INFO WITHOUT RAG CALL: '{text_content}'"
                                )
                                print(
                                    f"⚠️ This suggests Gemini didn't call search_knowledge_base function!"
                                )
                                print(
                                    f"⚠️ Full message: {json.dumps(msg_data, indent=2)}"
                                )

                            # Check if Gemini is ignoring function results (more serious issue)
                            if any(
                                phrase in text_content.lower()
                                for phrase in ["don't have", "no information"]
                            ) and any(
                                keyword in text_content.lower()
                                for keyword in ["mori pines", "gamuda", "property"]
                            ):
                                print(f"🚨 CRITICAL: GEMINI IGNORING FUNCTION RESULTS!")
                                print(
                                    f"🚨 Gemini claims no info about property topics that should trigger RAG"
                                )
                                print(f"🚨 Response: '{text_content}'")
                                print(
                                    f"🚨 This indicates Gemini is not using function call results properly!"
                                )

                                # Check if we recently sent RAG results that are being ignored
                                if (
                                    hasattr(self, "last_rag_result")
                                    and self.last_rag_result
                                ):
                                    print(f"🚨 RECENT RAG RESULT WAS IGNORED!")
                                    print(f"🚨 Last RAG query: '{self.last_rag_query}'")
                                    print(
                                        f"🚨 Last RAG result: '{self.last_rag_result[:200]}...'"
                                    )
                                    print(
                                        f"🚨 Gemini should have used this information but ignored it!"
                                    )

                # Extract transcripts using SDK-like patterns
                await self._extract_transcripts_sdk_style(msg_data)

                # Handle different types of server content
                if "serverContent" in msg_data:
                    server_content = msg_data["serverContent"]

                    # Check for user transcript in grounding metadata
                    if "groundingMetadata" in server_content:
                        grounding = server_content["groundingMetadata"]
                        if "groundingSupports" in grounding:
                            for support in grounding["groundingSupports"]:
                                if (
                                    "segment" in support
                                    and "text" in support["segment"]
                                ):
                                    user_text = support["segment"]["text"]
                                    print(
                                        f'👤 User said (from grounding): "{user_text}"'
                                    )
                                    await self.client_ws.send_json(
                                        {
                                            "type": "user_transcript",
                                            "content": user_text,
                                        }
                                    )

                    # Check for user transcript (clientContent) - alternative location
                    if "clientContent" in server_content:
                        client_content = server_content["clientContent"]
                        turns = client_content.get("turns", [])

                        for turn in turns:
                            if turn.get("role") == "USER":
                                parts = turn.get("parts", [])
                                for part in parts:
                                    if "text" in part:
                                        user_text = part["text"]
                                        print(f'👤 User said: "{user_text}"')

                                        # Send user transcript to frontend
                                        await self.client_ws.send_json(
                                            {
                                                "type": "user_transcript",
                                                "content": user_text,
                                            }
                                        )

                    # Handle AI model responses
                    model_turn = server_content.get("modelTurn", {})
                    if model_turn:
                        parts = model_turn.get("parts", [])

                        if parts:
                            text_parts = [p for p in parts if "text" in p]
                            audio_parts = [p for p in parts if "inlineData" in p]

                            # Extract and send any text responses to frontend
<<<<<<< HEAD
                            if text_parts:
                                text_content = text_parts[0]["text"]
                                text_preview = text_content[:60] + (
                                    "..." if len(text_content) > 60 else ""
                                )
                                print(f'📨 Gemini text: "{text_preview}"')

                                # Debug: Check if text contains tool output artifacts
                                if (
                                    "tool_outputs" in text_content
                                    or "hits" in text_content
                                ):
                                    print(
                                        f"⚠️ FOUND DEBUG ARTIFACTS IN GEMINI TEXT: {text_content}"
                                    )
                                    print(
                                        f"⚠️ Full model turn: {json.dumps(model_turn, indent=2)}"
                                    )

                                # Clean any debug artifacts from the text
                                cleaned_text = self._clean_debug_artifacts(text_content)

                                # Send text to frontend for transcript
                                await self.client_ws.send_json(
                                    {"type": "text", "content": cleaned_text}
                                )

=======
                            if text_parts and not self._processing_response:
                                self._processing_response = True
                                try:
                                    text_content = text_parts[0]['text']
                                    
                                    # Clean the text content to remove tool artifacts
                                    cleaned_content = self._clean_debug_artifacts(text_content)
                                    
                                    if cleaned_content and cleaned_content.strip():
                                        text_preview = cleaned_content[:60] + ('...' if len(cleaned_content) > 60 else '')
                                        print(f"📨 Gemini text (cleaned): \"{text_preview}\"")
                                        
                                        # Send cleaned text to frontend
                                        await self.client_ws.send_json({
                                            "type": "text",
                                            "content": cleaned_content
                                        })
                                    else:
                                        print(f"🗑️ Filtered out text response containing only tool artifacts")
                                finally:
                                    self._processing_response = False
                            
>>>>>>> 9b03a656
                            if audio_parts:
                                audio_size = len(
                                    audio_parts[0]["inlineData"].get("data", "")
                                )
                                # print(f"🔊 Gemini audio: {audio_size} chars")

                    if server_content.get("turnComplete"):
                        print(f"✅ Turn complete")
                    if server_content.get("interrupted"):
                        print(f"⏸️ AI response interrupted by user")
                        # Forward interruption to frontend immediately
                        await self.client_ws.send_json(
                            {
                                "type": "interrupted",
                                "message": "AI response interrupted by user speech",
                            }
                        )

                # Handle function calls from Gemini
                if "toolCall" in msg_data:
                    await self._handle_tool_call(msg_data["toolCall"])
                else:
                    await self._process_gemini_message(msg_data)

        except Exception as e:
            logger.error(f"Error listening to Gemini: {e}")
            print(f"❌ GEMINI LISTENING ERROR: {e}")
            await self.client_ws.send_json(
                {"type": "error", "message": f"Gemini connection error: {e}"}
            )

    async def _extract_transcripts_sdk_style(self, msg_data: dict):
        """Extract transcripts using various possible field names."""
        try:
            server_content = msg_data.get("serverContent", {})

            # Check multiple possible field names for input transcription (user speech)
            input_transcript_fields = [
                "input_transcription",
                "inputTranscription",
                "userTranscript",
                "speechRecognition",
            ]
            for field in input_transcript_fields:
                if field in server_content:
                    transcript_data = server_content[field]
                    print(
                        f"🎯 Found user transcript field '{field}': {transcript_data}"
                    )

                    # Try different text field names
                    text_content = None
                    for text_field in ["text", "transcript", "content"]:
                        if text_field in transcript_data:
                            text_content = transcript_data[text_field]
                            break

                    if text_content:
                        # Accumulate transcript chunks
                        self.user_transcript_buffer += text_content
                        print(
                            f'👤 User transcript chunk: "{text_content}" (buffer: "{self.user_transcript_buffer}")'
                        )
                        print(
                            f"👤 Chunk length: {len(text_content)}, Buffer length: {len(self.user_transcript_buffer)}"
                        )

                        # Debug: Check if this chunk contains key words
<<<<<<< HEAD
                        key_words = ["mori", "pines", "gamuda", "cove"]
=======
                        key_words = ['mori', 'pines', 'gamuda', 'cove', 'property', 'project', 'development', 'township', 'estate', 'estate', 'budget']
>>>>>>> 9b03a656
                        for word in key_words:
                            if word in text_content.lower():
                                print(
                                    f"🎯 FOUND KEY WORD '{word}' in transcript chunk: \"{text_content}\""
                                )

                        # Check for potential language detection issues
                        if any(
                            "\u3040" <= char <= "\u309f" or "\u30a0" <= char <= "\u30ff"
                            for char in text_content
                        ):
                            print(
                                f'⚠️ Japanese characters detected in user speech: "{text_content}"'
                            )
                        if any("\u4e00" <= char <= "\u9fff" for char in text_content):
                            print(
                                f'⚠️ Chinese characters detected in user speech: "{text_content}"'
                            )

                        # Improved transcript handling with proper name preservation
                        current_time = time.time()
                        should_send = False

                        # Check if buffer contains proper names - if so, wait longer to get full context
                        contains_proper_name = any(
                            name.lower() in self.user_transcript_buffer.lower()
                            for name in self.proper_names
                        )

                        # Send conditions (more conservative to preserve proper names)
                        if (
                            text_content.endswith(".")
                            or text_content.endswith("?")
                            or text_content.endswith("!")
                        ):
                            should_send = True
                            print(
                                f"👤 Detected sentence ending punctuation: '{text_content[-1]}'"
                            )
                        elif (
                            len(self.user_transcript_buffer.strip().split()) >= 8
                        ):  # Increased from 4 to 8 words
                            should_send = True
                            print(
                                f"👤 Sending transcript after {len(self.user_transcript_buffer.strip().split())} words"
                            )
                        elif (
                            contains_proper_name
                            and len(self.user_transcript_buffer.strip().split()) >= 6
                        ):
                            should_send = True
                            print(
                                f"👤 Sending transcript with proper name after {len(self.user_transcript_buffer.strip().split())} words"
                            )
                        elif (
                            current_time - self.last_user_transcript_time
                            > self.transcript_timeout
                        ):
                            should_send = True
                            print(
                                f"👤 Sending transcript due to timeout ({self.transcript_timeout}s)"
                            )

                        if should_send and self.user_transcript_buffer.strip():
                            # Clean up the transcript before sending
                            cleaned_transcript = self._clean_transcript(
                                self.user_transcript_buffer.strip()
                            )
                            print(
                                f'👤 Sending complete user transcript: "{cleaned_transcript}"'
                            )

                            # Store the transcript for potential supplementation
                            self.last_sent_transcript = cleaned_transcript

                            # Save user transcript to database
                            try:
                                db = next(get_db())
                                create_session_message(
                                    db=db,
                                    session_id=self.call_session_id,
                                    message=cleaned_transcript,
                                    message_by="User",
                                )
                                print(f"💾 Saved user transcript to database")
                            except Exception as e:
                                print(
                                    f"❌ Error saving user transcript to database: {e}"
                                )
                            finally:
                                if db:
                                    db.close()

                            # Send to frontend
                            await self.client_ws.send_json(
                                {
                                    "type": "user_transcript",
                                    "content": cleaned_transcript,
                                }
                            )
                            self.user_transcript_buffer = ""  # Clear buffer
                        else:
                            print(
                                f'👤 Buffering transcript: "{self.user_transcript_buffer}"'
                            )

                        self.last_user_transcript_time = current_time

            # Check multiple possible field names for output transcription (AI speech)
            output_transcript_fields = [
                "output_transcription",
                "outputTranscription",
                "aiTranscript",
                "speechOutput",
            ]
            for field in output_transcript_fields:
                if field in server_content:
                    transcript_data = server_content[field]
                    # print(f"🎯 Found AI transcript field '{field}': {transcript_data}")

                    # Try different text field names
                    text_content = None
                    for text_field in ["text", "transcript", "content"]:
                        if text_field in transcript_data:
                            text_content = transcript_data[text_field]
                            break

                    if text_content:
                        # No filtering needed - process all content
                        
                        # Accumulate AI transcript chunks
                        self.ai_transcript_buffer += text_content
                        # print(f"🤖 AI transcript chunk: \"{text_content}\" (buffer: \"{self.ai_transcript_buffer}\")")

                        # Only send transcript when we detect definitive end of sentence
                        # Remove timing-based sending to avoid premature messages
<<<<<<< HEAD
                        if (
                            text_content.endswith(".")
                            or text_content.endswith("?")
                            or text_content.endswith("!")
                            or text_content.endswith("\n")
                        ):

                            if self.ai_transcript_buffer.strip():
                                print(
                                    f'🤖 Sending complete AI transcript: "{self.ai_transcript_buffer.strip()}"'
                                )

                                # Save AI transcript to database
                                try:
                                    db = next(get_db())
                                    create_session_message(
                                        db=db,
                                        session_id=self.call_session_id,
                                        message=self.ai_transcript_buffer.strip(),
                                        message_by="AI",
                                    )
                                    print(f"💾 Saved AI transcript to database")
                                except Exception as e:
                                    print(
                                        f"❌ Error saving AI transcript to database: {e}"
                                    )
                                finally:
                                    if db:
                                        db.close()

                                # Send to frontend
                                await self.client_ws.send_json(
                                    {
                                        "type": "text",
                                        "content": self.ai_transcript_buffer.strip(),
                                    }
                                )
                                self.ai_transcript_buffer = ""  # Clear buffer

=======
                        if (text_content.endswith('.') or text_content.endswith('?') or 
                            text_content.endswith('!') or text_content.endswith('\n')):
                            
                            if self.ai_transcript_buffer.strip() and not self._processing_response:
                                self._processing_response = True
                                try:
                                    # Get the complete transcript
                                    transcript = self.ai_transcript_buffer.strip()
                                    
                                    print(f"🤖 Sending complete AI transcript: \"{transcript}\"")
                                    
                                    # Save AI transcript to database
                                    try:
                                        db = next(get_db())
                                        create_session_message(
                                            db=db,
                                            session_id=self.call_session_id,
                                            message=transcript,
                                            message_by="AI"
                                        )
                                        print(f"💾 Saved AI transcript to database")
                                    except Exception as e:
                                        print(f"❌ Error saving AI transcript to database: {e}")
                                    finally:
                                        if db:
                                            db.close()
                                    
                                    # Send to frontend
                                    await self.client_ws.send_json({
                                        "type": "text",
                                        "content": transcript
                                    })
                                    
                                    self.ai_transcript_buffer = ""  # Clear buffer
                                finally:
                                    self._processing_response = False
                        
>>>>>>> 9b03a656
                        self.last_ai_transcript_time = time.time()

            # Handle audio chunks (for playback)
            if "audio_chunk" in server_content:
                audio_chunk = server_content["audio_chunk"]
                if "data" in audio_chunk:
                    print(f"🔊 Audio chunk received: {len(audio_chunk['data'])} chars")

            # Handle Voice Activity Detection (VAD) events
            if "activity_start" in msg_data or "activityStart" in msg_data:
                print(f"🎙️ VAD: User started speaking - will interrupt AI if speaking")
                # Send activity start notification to frontend
                await self.client_ws.send_json(
                    {"type": "activity_start", "message": "User started speaking"}
                )
                # Send interruption signal to stop AI speech immediately
                await self.client_ws.send_json(
                    {"type": "interrupted", "message": "AI speech interrupted by user"}
                )

                # Send audio stream end to flush any buffered audio
                if self.gemini_ws and self.is_connected:
                    try:
                        audio_stream_end_message = {
                            "realtimeInput": {"audioStreamEnd": True}
                        }
                        await self.gemini_ws.send(json.dumps(audio_stream_end_message))
                        print(f"📤 Sent audio stream end signal to Gemini")
                    except Exception as e:
                        print(f"❌ Error sending audio stream end: {e}")
                # Clear any old transcript buffer when user starts speaking
                self.user_transcript_buffer = ""
                # Clear last sent transcript to ensure we don't supplement old messages
                self.last_sent_transcript = ""

            if "activity_end" in msg_data or "activityEnd" in msg_data:
                print(f"🎙️ VAD: User stopped speaking")
                # Send activity end notification to frontend
                await self.client_ws.send_json(
                    {"type": "activity_end", "message": "User stopped speaking"}
                )
                # Always flush user transcript when user stops speaking, with delay to prevent UI flickering
                if self.user_transcript_buffer.strip():
                    print(
                        f'👤 Scheduling delayed user transcript send: "{self.user_transcript_buffer.strip()}"'
                    )
                    # Store the current transcript for delayed sending (cleaned)
                    pending_transcript = self._clean_transcript(
                        self.user_transcript_buffer.strip()
                    )
                    self.user_transcript_buffer = ""
                    self.pending_transcript_content = (
                        pending_transcript  # Store for potential supplementation
                    )

                    # Cancel any existing pending transcript task
                    if (
                        self.pending_transcript_task
                        and not self.pending_transcript_task.done()
                    ):
                        self.pending_transcript_task.cancel()

                    # Schedule delayed send (800ms delay to allow for potential RAG supplementation)
                    self.pending_transcript_task = asyncio.create_task(
                        self._send_delayed_transcript(pending_transcript)
                    )
                else:
                    print(f"👤 No user transcript to flush (buffer was empty)")

            # Handle VAD speech detected event (indicates audio was detected but not necessarily speech)
            if "speechDetected" in msg_data:
                speech_detected = msg_data["speechDetected"]
                print(f"🎙️ VAD: Speech detected = {speech_detected}")
                await self.client_ws.send_json(
                    {"type": "speech_detected", "detected": speech_detected}
                )

            # Removed generic text field search to reduce debug noise

        except Exception as e:
            print(f"❌ Transcript extraction error: {e}")

    async def _send_delayed_transcript(self, transcript_content: str):
        """Send transcript after a delay, unless cancelled by supplementation."""
        try:
            # Wait for 800ms to allow potential RAG supplementation
            await asyncio.sleep(0.8)

            # Check if this transcript is still the latest (not replaced by supplementation)
            if (
                self.pending_transcript_task
                and not self.pending_transcript_task.cancelled()
            ):
                print(f'👤 Sending delayed transcript: "{transcript_content}"')
                await self.client_ws.send_json(
                    {"type": "user_transcript", "content": transcript_content}
                )
                self.last_sent_transcript = transcript_content
                self.pending_transcript_task = None
                self.pending_transcript_content = ""  # Clear pending content
            else:
                print(f"👤 Delayed transcript cancelled (replaced by supplementation)")

        except asyncio.CancelledError:
            print(f"👤 Delayed transcript task was cancelled")
        except Exception as e:
            print(f"❌ Error sending delayed transcript: {e}")

    async def _handle_tool_call(self, tool_call):
        """Handle function calls from Gemini."""
        try:
            print(f"🔧 Function call received")

            for function_call in tool_call.get("functionCalls", []):
                function_name = function_call.get("name")
                function_args = function_call.get("args", {})
                function_id = function_call.get("id")

                print(f"🔍 Calling function: {function_name}")
                print(f"📋 Args: {function_args}")

                if function_name == "search_knowledge_base":
                    # Execute RAG search
                    query = function_args.get("query", "")
                    print(f"🔍 Searching RAG: '{query}'")
                    print(f"🔍 RAG service chain available: {bool(rag_service.chain)}")

                    # Supplement incomplete transcript ONLY if we have a pending transcript from current user input
                    # This ensures we don't accidentally modify old messages
                    if (
                        self.pending_transcript_task
                        and not self.pending_transcript_task.done()
                        and self.pending_transcript_content
                    ):
                        # We have a pending transcript from the current user input - supplement it
                        current_transcript = self.pending_transcript_content
                        print(
                            f"🔍 Found pending transcript task - will supplement before sending"
                        )
                        print(f'   Pending transcript: "{current_transcript}"')
                        print(f'   RAG query: "{query}"')

                        # Cancel the pending task so we can send supplemented version immediately
                        self.pending_transcript_task.cancel()

                        # Check if the query contains information missing from transcript
                        transcript_lower = current_transcript.lower()
                        query_lower = query.lower()

                        # If query has content not in transcript, create a supplemented version
                        missing_words = [
                            word
                            for word in query_lower.split()
                            if word not in transcript_lower
                        ]
                        if missing_words:
                            # Insert the missing words before the punctuation
                            if current_transcript.endswith("?"):
                                supplemented_transcript = f"{current_transcript[:-1]} {' '.join(missing_words)}?"
                            else:
                                supplemented_transcript = (
                                    f"{current_transcript} {' '.join(missing_words)}"
                                )

                            print(f"🔧 Supplementing current incomplete transcript:")
                            print(f'   Original: "{current_transcript}"')
                            print(f"   Missing words: {missing_words}")
                            print(f'   Result: "{supplemented_transcript}"')

                            # Send as initial transcript (replacing the delayed one)
                            await self.client_ws.send_json(
                                {
                                    "type": "user_transcript",
                                    "content": supplemented_transcript,
                                }
                            )

                            self.last_sent_transcript = supplemented_transcript
                            self.pending_transcript_task = (
                                None  # Clear pending task reference
                            )
                            self.pending_transcript_content = (
                                ""  # Clear pending content
                            )
                        else:
                            # No missing words, just send the original transcript
                            print(
                                f"🔍 No supplementation needed, sending original transcript"
                            )
                            await self.client_ws.send_json(
                                {
                                    "type": "user_transcript",
                                    "content": current_transcript,
                                }
                            )
                            self.last_sent_transcript = current_transcript
                            self.pending_transcript_task = None
                            self.pending_transcript_content = ""
                    else:
                        print(
                            f"🔍 No pending transcript to supplement - RAG query processed independently"
                        )

                        # Alternative: If no pending transcript but we have a RAG query,
                        # it means Gemini understood audio that STT might have missed
                        if query and not self.last_sent_transcript:
                            print(
                                f"🔧 STT might have missed audio - Gemini understood: '{query}'"
                            )
                            print(f"🔧 Consider this as evidence of STT quality issues")

                            # Log for analysis
                            print(f"📊 AUDIO PROCESSING DISCREPANCY:")
                            print(
                                f"   STT Result: {self.last_sent_transcript or 'NONE'}"
                            )
                            print(f"   Gemini Understood: {query}")
                            print(
                                f"   This suggests STT quality issues with proper names/complex phrases"
                            )

                    rag_result = await process_rag_query(query)
<<<<<<< HEAD

                    print(f"🔍 RAG raw result: {rag_result}")
                    print(
                        f"🔍 Sources count: {rag_result.get('sources_count', 'not found')}"
                    )
                    print(f"🔍 Answer: {rag_result.get('answer', 'not found')}")

                    # Format the response naturally (without mentioning "sources" or "tool")
                    answer_text = rag_result.get("answer", "").strip()
                    sources_count = rag_result.get("sources_count", 0)

                    if (
                        answer_text
                        and answer_text != "I couldn't process your question."
                    ):
                        # Use the RAG answer regardless of source count, as long as it's meaningful
                        # Remove any potential technical language from the RAG response
                        result_text = (
                            answer_text.replace("According to", "")
                            .replace("Based on", "")
                            .replace("The documents show", "")
                            .replace("The information indicates", "")
                            .strip()
                        )

                        # Ensure the result is not too long and properly formatted for JSON
                        if len(result_text) > 500:
                            result_text = result_text[:500] + "..."

                        # Clean any potential JSON-breaking characters
                        result_text = (
                            result_text.replace('"', "'")
                            .replace("\n", " ")
                            .replace("\r", " ")
                        )

                        print(
                            f"📚 RAG result: {sources_count} sources found, using answer: '{result_text[:50]}...'"
                        )
                    else:
                        result_text = "I don't have specific information about that."
                        print(f"📚 No meaningful RAG answer found")

                    # Send function response back to Gemini (using exact Google format from reference)
=======
                    
                    # Get clean answer text directly
                    answer_text = rag_result.get('answer', '').strip()
                    
                    if answer_text and answer_text != "I couldn't process your question.":
                        # Simple cleaning - just the basic text
                        result_text = answer_text.replace("According to", "").replace("Based on", "").strip()
                        print(f"📚 RAG result: '{result_text[:100]}...'")
                    else:
                        result_text = "I don't have specific information about that."
                        print(f"📚 No RAG answer found")
                    
                    # Send ONLY the clean text as function response with explicit instruction
>>>>>>> 9b03a656
                    function_response = {
                        "tool_response": {
                            "function_responses": [
                                {
                                    "id": function_id,
                                    "name": function_name,
                                    "response": {
                                        "result": {"string_value": result_text}
                                    },
                                }
                            ]
                        }
                    }
<<<<<<< HEAD

                    print(f"📤 Sending RAG result to Gemini: '{result_text[:100]}...'")
                    print(f"📤 Function response: {json.dumps(function_response)}")

                    # Send function response to Gemini
                    await self.gemini_ws.send(json.dumps(function_response))

                    # Store the RAG result for potential verification
                    self.last_rag_result = result_text
                    self.last_rag_query = query
                    print(
                        f"✅ Function response sent, stored RAG result for verification"
                    )

=======
                    
                    print(f"📤 Sending clean RAG result to Gemini")
                    await self.gemini_ws.send(json.dumps(function_response))
                    
                    self.last_rag_result = result_text
                    self.last_rag_query = query
                    print(f"✅ Function response sent")
                    
>>>>>>> 9b03a656
                else:
                    print(f"❓ Unknown function: {function_name}")

        except Exception as e:
            logger.error(f"Error handling tool call: {e}")
            print(f"❌ Tool call error: {e}")

    async def _process_gemini_message(self, msg_data: dict):
        """Process message from Gemini and forward to client."""
        try:
            # Handle audio output
            if audio_data := decode_audio_output(msg_data):
                self.audio_chunks.append(audio_data)

                # Send audio data to client
                audio_b64 = base64.b64encode(audio_data).decode("utf-8")
                await self.client_ws.send_json(
                    {
                        "type": "audio",
                        "data": audio_b64,
                        "config": {
                            "sample_rate": OUTPUT_AUDIO_CONFIG.sample_rate,
                            "channels": OUTPUT_AUDIO_CONFIG.channels,
                        },
                    }
<<<<<<< HEAD
                )

            # Handle text responses
            if text_response := extract_text_response(msg_data):
                # Clean the response before sending
                cleaned_response = self._clean_debug_artifacts(text_response)
                if cleaned_response:  # Only send if we have content after cleaning
                    await self.client_ws.send_json(
                        {"type": "text", "content": cleaned_response}
                    )

=======
                })
            
            # Handle text responses (avoid duplicate processing)
            if text_response := extract_text_response(msg_data):
                if not self._processing_response:
                    self._processing_response = True
                    try:
                        # Send response directly - no complex cleaning needed
                        await self.client_ws.send_json({
                            "type": "text",
                            "content": text_response
                        })
                    finally:
                        self._processing_response = False
            
>>>>>>> 9b03a656
            # Handle turn completion
            if "turnComplete" in msg_data.get("serverContent", {}):
                # Flush any remaining transcript buffers
                if self.ai_transcript_buffer.strip():
<<<<<<< HEAD
                    print(
                        f'🤖 Flushing final AI transcript: "{self.ai_transcript_buffer.strip()}"'
                    )
                    await self.client_ws.send_json(
                        {"type": "text", "content": self.ai_transcript_buffer.strip()}
                    )
=======
                    # Clean final transcript before flushing
                    cleaned_final = self._clean_debug_artifacts(self.ai_transcript_buffer.strip())
                    if cleaned_final:
                        print(f"🤖 Flushing final AI transcript: \"{cleaned_final}\"")
                        await self.client_ws.send_json({
                            "type": "text",
                            "content": cleaned_final
                        })
                    else:
                        print(f"🗑️ Discarded final AI transcript after cleaning")
>>>>>>> 9b03a656
                    self.ai_transcript_buffer = ""

                if self.user_transcript_buffer.strip():
                    print(
                        f'👤 Flushing final user transcript: "{self.user_transcript_buffer.strip()}"'
                    )
                    await self.client_ws.send_json(
                        {
                            "type": "user_transcript",
                            "content": self.user_transcript_buffer.strip(),
                        }
                    )
                    self.user_transcript_buffer = ""

                self.audio_chunks = []
                await self.client_ws.send_json(
                    {
                        "type": "turn_complete",
                        "message": "Turn complete - you can speak now",
                    }
                )

            # Handle interruption
            elif "interrupted" in msg_data.get("serverContent", {}):
                await self.client_ws.send_json(
                    {"type": "interrupted", "message": "Response interrupted"}
                )

        except Exception as e:
            logger.error(f"Error processing Gemini message: {e}")

    def _clean_transcript(self, transcript: str) -> str:
        """Clean and improve transcript quality, especially for proper names."""
        cleaned = transcript.strip()

        # Remove non-English characters and noise words
        import re

        # Remove Thai, Chinese, Japanese characters
        cleaned = re.sub(
            r"[\u0E00-\u0E7F\u4E00-\u9FFF\u3040-\u309F\u30A0-\u30FF]", "", cleaned
        )

        # Remove common noise patterns
        cleaned = re.sub(r"<noise>", "", cleaned)
        cleaned = re.sub(r"\s+", " ", cleaned)  # Normalize whitespace

        # Attempt to restore proper names using fuzzy matching
        for proper_name in self.proper_names:
            # Create patterns for common speech recognition errors
            name_parts = proper_name.lower().split()

            # Look for partial matches and try to restore
            if len(name_parts) == 2:  # e.g., "Mori Pines"
                part1, part2 = name_parts

                # Common patterns where proper names get mangled
                patterns = [
                    f"{part1}.*{part2}",  # "mori something pines"
                    f"{part1[:-1]}.*{part2}",  # "mor something pines"
                    f"{part1}.*{part2[:-1]}",  # "mori something pine"
                    f"more.*{part2}",  # "more pines" -> "Mori Pines"
                    f"{part1}.*pine",  # "mori pine" -> "Mori Pines"
                ]

                for pattern in patterns:
                    if re.search(pattern, cleaned.lower()):
                        # Replace with correct proper name
                        cleaned = re.sub(
                            pattern, proper_name, cleaned, flags=re.IGNORECASE
                        )
                        print(
                            f"🔧 Restored proper name: '{pattern}' -> '{proper_name}'"
                        )
                        break

        return cleaned.strip()

    def _clean_debug_artifacts(self, text: str) -> str:
        """Remove debug artifacts from Gemini responses."""
        import re
<<<<<<< HEAD

        # Remove common debug patterns
        cleaned = text

        # Remove tool_outputs code blocks
        cleaned = re.sub(
            r"```tool_outputs\s*\n?.*?\n?```", "", cleaned, flags=re.DOTALL
        )

        # Remove JSON-like answer structures
        cleaned = re.sub(r'\{"answer":\s*"([^"]+)"\}', r"\1", cleaned)
        cleaned = re.sub(r'\{"answer":\s*"([^"]+)"\}', r"\1", cleaned)

        # Remove any remaining tool output patterns
        cleaned = re.sub(r"tool_outputs\s*{[^}]*}", "", cleaned)
        cleaned = re.sub(r'\{"hits":[^\}]*\}', "", cleaned)

        # Remove any remaining backticks and code block markers
        cleaned = re.sub(r"```[a-zA-Z]*\n?", "", cleaned)
        cleaned = re.sub(r"```", "", cleaned)

        # Clean up any JSON artifacts
        cleaned = re.sub(r'\{"[^"]+":"([^"]+)"\}', r"\1", cleaned)
        cleaned = re.sub(r"{'[^']+':'([^']+)'}", r"\1", cleaned)

        # Clean up extra whitespace and newlines
        cleaned = re.sub(r"\s+", " ", cleaned)
        cleaned = cleaned.strip()

        if cleaned != text:
            print(f"🧹 Cleaned debug artifacts from AI response:")
            print(f"   Before: {text}")
            print(f"   After:  {cleaned}")

        return cleaned

=======
        
        if not text or not text.strip():
            return ""
        
        original_text = text
        cleaned = text.strip()
        
        # Early rejection of responses that are mostly tool artifacts
        if any(pattern in cleaned.lower() for pattern in [
            'tool_outputs', 'function_responses', 'tool_response', '```tool_outputs',
            '"answer":', '{"answer"', '"id":', '"name":', '"response":', "{'answer':",
            'tool_', '```json', '{"', "{'", "answer':"
        ]):
            # Check if there's any meaningful content after removing artifacts
            temp_cleaned = re.sub(r'```[\s\S]*?```', '', cleaned, flags=re.DOTALL)
            temp_cleaned = re.sub(r'\{.*?\}', '', temp_cleaned, flags=re.DOTALL)
            temp_cleaned = temp_cleaned.strip()
            
            # If almost nothing remains, reject the entire response
            if len(temp_cleaned) < 10:
                print(f"🗑️ Rejecting response that's mostly tool artifacts: '{cleaned[:50]}...'")
                return ""
        
        # Remove all code blocks (including tool_outputs)
        cleaned = re.sub(r'```[\s\S]*?```', '', cleaned, flags=re.DOTALL)
        
        # Remove tool_outputs patterns more aggressively
        cleaned = re.sub(r'tool_outputs[\s\S]*', '', cleaned, flags=re.IGNORECASE | re.DOTALL)
        cleaned = re.sub(r'tool[\s_]outputs[\s\S]*', '', cleaned, flags=re.IGNORECASE | re.DOTALL)
        
        # Remove tool_response and function_responses structures
        cleaned = re.sub(r'tool_response[\s\S]*', '', cleaned, flags=re.IGNORECASE | re.DOTALL)
        cleaned = re.sub(r'function_responses[\s\S]*', '', cleaned, flags=re.IGNORECASE | re.DOTALL)
        
        # Remove JSON structures completely - be more aggressive
        cleaned = re.sub(r'\{[\s\S]*?\}', '', cleaned, flags=re.DOTALL)
        cleaned = re.sub(r'\[[\s\S]*?\]', '', cleaned, flags=re.DOTALL)
        
        # Remove any remaining backticks and quotes
        cleaned = re.sub(r'`+', '', cleaned)
        cleaned = re.sub(r'"+', '', cleaned)
        cleaned = re.sub(r"'+", '', cleaned)
        
        # Remove technical terms and patterns
        technical_patterns = [
            r'hits\s*:.*',
            r'string_value\s*:.*',
            r'result\s*:.*',
            r'according to.*',
            r'based on.*',
            r'the documents? show.*',
            r'the information indicates.*',
            r'id\s*:.*',
            r'name\s*:.*',
            r'response\s*:.*'
        ]
        
        for pattern in technical_patterns:
            cleaned = re.sub(pattern, '', cleaned, flags=re.IGNORECASE | re.DOTALL)
        
        # Clean up lines that look like JSON keys
        lines = cleaned.split('\n')
        clean_lines = []
        for line in lines:
            line = line.strip()
            # Skip lines that look like JSON keys or are too short
            if (len(line) > 3 and 
                not re.match(r'^["\']?[\w_]+["\']?\s*:', line) and
                not re.match(r'^[\{\[\}\]]+$', line)):
                clean_lines.append(line)
        
        cleaned = ' '.join(clean_lines)
        
        # Final whitespace cleanup
        cleaned = re.sub(r'\s+', ' ', cleaned)
        cleaned = cleaned.strip()
        
        # Remove remaining artifacts
        cleaned = re.sub(r'^["\'\{\[\}\]]+|["\'\{\[\}\]]+$', '', cleaned)
        cleaned = cleaned.strip()
        
        # Log cleaning if significant changes were made
        if cleaned != original_text and len(cleaned) > 0:
            print(f"🧹 Cleaned response:")
            print(f"   Original: '{original_text[:80]}{'...' if len(original_text) > 80 else ''}' ({len(original_text)} chars)")
            print(f"   Cleaned:  '{cleaned[:80]}{'...' if len(cleaned) > 80 else ''}' ({len(cleaned)} chars)")
        elif len(cleaned) == 0 and len(original_text) > 0:
            print(f"🗑️ Completely filtered out response: '{original_text[:50]}...'")
        
        return cleaned if cleaned and len(cleaned) > 3 else ""
    
>>>>>>> 9b03a656
    async def _generate_user_transcript(self):
        """Generate transcript from accumulated user audio buffer."""
        if not self.user_audio_buffer:
            return

        try:
            # Combine all audio chunks
            combined_audio = b"".join(self.user_audio_buffer)
            self.user_audio_buffer = []  # Clear buffer

            if len(combined_audio) < 1000:  # Skip very short audio
                return

            # Use Gemini's own speech recognition by sending the audio as a query
            # This is a workaround since we can't get direct transcripts
            print(
                f"🎯 Generating transcript for {len(combined_audio)} bytes of user audio"
            )

            # For now, just send a placeholder transcript
            # In production, you could integrate Google Speech-to-Text API here
            current_time = time.time()
            if current_time - self.last_user_transcript_time > 2:  # Avoid spam
                await self.client_ws.send_json(
                    {
                        "type": "user_transcript",
                        "content": "[User spoke - transcript not available in audio-only mode]",
                    }
                )
                self.last_user_transcript_time = current_time

        except Exception as e:
            print(f"❌ Transcript generation error: {e}")

    async def send_audio_to_gemini(self, audio_data: bytes):
        """Send audio data to Gemini."""
        if self.gemini_ws and self.is_connected:
            try:
                message = encode_audio_input(audio_data, INPUT_AUDIO_CONFIG)
                await self.gemini_ws.send(json.dumps(message))
                # print(f"🎵 Audio sent: {len(audio_data)} bytes")

            except Exception as e:
                logger.error(f"Error sending audio to Gemini: {e}")
                print(f"❌ Audio send error: {e}")
        else:
            print(f"⚠️ Not connected to Gemini")

    async def send_text_to_gemini(self, text: str):
        """Send text message to Gemini (RAG will be handled by function calling)."""
        if self.gemini_ws and self.is_connected:
            try:
                # Show full user input for debugging
                if len(text) > 50:
                    print(f'💬 User: "{text[:50]}..." (full: {len(text)} chars)')
                    print(f"   Full text: {text}")
                else:
                    print(f'💬 User: "{text}"')

                # Send text directly to Gemini - it will call RAG function if needed
                message = encode_text_input(text)
                await self.gemini_ws.send(json.dumps(message))
                print(f"🚀 Sent to Gemini (RAG available via function calling)")

            except Exception as e:
                logger.error(f"Error sending text to Gemini: {e}")
                print(f"❌ Text send error: {e}")

    async def disconnect(self):
        """Disconnect from Gemini."""
        self.is_connected = False
        if self.gemini_ws:
            await self.gemini_ws.close()
            logger.info("Disconnected from Gemini")


# =============================================================================
# AI SERVICES API ENDPOINTS
# =============================================================================


class AdminSuggestionRequest(BaseModel):
    session_id: int
    query: str
    message_by: str


class CustomerSuggestionRequest(BaseModel):
    conversation: List[Dict[str, str]]
    call_session_id: Optional[int] = None


class SummarizationRequest(BaseModel):
    conversation: List[Dict[str, str]]
    call_session_id: int


class SentimentAnalysisRequest(BaseModel):
    transcript_id: int


class SessionConversationRequest(BaseModel):
    session_id: int


@app.post("/api/ai/admin-suggestion")
async def admin_suggestion_endpoint(request: AdminSuggestionRequest):
    """Generate admin suggestions using LangChain agent."""
    try:
        suggestion = get_suggestion_from_agent(
            session_id=request.session_id,
            query=request.query,
            message_by=request.message_by,
        )
        return {
            "success": True,
            "suggestion": suggestion,
            "session_id": request.session_id,
        }
    except Exception as e:
        logger.error(f"Admin suggestion error: {e}")
        raise HTTPException(
            status_code=500, detail=f"Error generating admin suggestion: {str(e)}"
        )


@app.post("/api/ai/customer-suggestions")
async def customer_suggestions_endpoint(request: CustomerSuggestionRequest):
    """Generate customer suggestions for post-call actions."""
    try:
        suggestions = generate_caller_suggestions(
            conversation=request.conversation, call_session_id=request.call_session_id
        )
        return {
            "success": True,
            "suggestions": suggestions,
            "call_session_id": request.call_session_id,
        }
    except Exception as e:
        logger.error(f"Customer suggestions error: {e}")
        raise HTTPException(
            status_code=500, detail=f"Error generating customer suggestions: {str(e)}"
        )


@app.post("/api/ai/summarize")
async def summarize_conversation_endpoint(request: SummarizationRequest):
    """Summarize a conversation and store it in the database."""
    try:
        summary = summarize_text(
            conversation=request.conversation, call_session_id=request.call_session_id
        )
        return {
            "success": True,
            "summary": summary,
            "call_session_id": request.call_session_id,
        }
    except Exception as e:
        logger.error(f"Summarization error: {e}")
        raise HTTPException(
            status_code=500, detail=f"Error summarizing conversation: {str(e)}"
        )


@app.post("/api/ai/sentiment-analysis")
async def sentiment_analysis_endpoint(request: SentimentAnalysisRequest):
    """Analyze sentiment of a specific transcript."""
    try:
        result = analyze_sentiment_from_transcript(request.transcript_id)
        result_data = json.loads(result)

        if result_data.get("success"):
            return result_data
        else:
            raise HTTPException(
                status_code=404, detail=result_data.get("error", "Unknown error")
            )
    except json.JSONDecodeError as e:
        logger.error(f"JSON decode error in sentiment analysis: {e}")
        raise HTTPException(
            status_code=500, detail="Error parsing sentiment analysis result"
        )
    except Exception as e:
        logger.error(f"Sentiment analysis error: {e}")
        raise HTTPException(
            status_code=500, detail=f"Error analyzing sentiment: {str(e)}"
        )


@app.post("/api/ai/session-conversation")
async def session_conversation_endpoint(request: SessionConversationRequest):
    """Retrieve full conversation for a session."""
    try:
        result_data = get_session_conversation(request.session_id)

        if result_data.get("success"):
            return result_data
        else:
            raise HTTPException(
                status_code=404, detail=result_data.get("error", "Unknown error")
            )
    except Exception as e:
        logger.error(f"Session conversation error: {e}")
        raise HTTPException(
            status_code=500, detail=f"Error retrieving session conversation: {str(e)}"
        )


# Bulk AI processing endpoint
@app.post("/api/ai/process-session")
async def process_session_endpoint(session_id: int):
    """Process a complete session with all AI services (summary, sentiment, suggestions)."""
    try:
        # Get session conversation
        conversation_data = get_session_conversation(session_id)

        if not conversation_data.get("success"):
            raise HTTPException(
                status_code=404, detail="Session not found or has no conversation"
            )

        conversation = conversation_data["conversation"]

        # Format conversation for processing
        formatted_conversation = [
            {"role": msg["message_by"], "content": msg["message"]}
            for msg in conversation
        ]

        # Generate summary
        summary = summarize_text(formatted_conversation, session_id)

        # Generate customer suggestions
        customer_suggestions = generate_caller_suggestions(
            formatted_conversation, session_id
        )

        # Analyze sentiment for each transcript (if needed)
        sentiment_results = []
        db = SessionLocal()
        try:
            transcripts = (
                db.query(Transcript)
                .filter(Transcript.session_id == session_id)
                .order_by(Transcript.created_at)
                .all()
            )

            for transcript in transcripts:
                sentiment_result = analyze_sentiment_from_transcript(transcript.id)
                sentiment_data = json.loads(sentiment_result)
                if sentiment_data.get("success"):
                    sentiment_results.append(sentiment_data)
        finally:
            db.close()

        return {
            "success": True,
            "session_id": session_id,
            "summary": summary,
            "customer_suggestions": customer_suggestions,
            "sentiment_analysis": sentiment_results,
            "conversation_count": len(conversation),
        }

    except HTTPException:
        raise
    except Exception as e:
        logger.error(f"Session processing error: {e}")
        raise HTTPException(
            status_code=500, detail=f"Error processing session: {str(e)}"
        )


@app.get("/api/ai/health")
async def ai_services_health():
    """Health check for AI services."""
    try:
        # Test AI services by calling them with simple test data
        test_conversation = [
            {"role": "User", "content": "Hello"},
            {"role": "AI", "content": "Hi there"},
        ]

        # Test summarization service
        try:
            summary_test = summarize_text(
                test_conversation, call_session_id=0
            )  # Use 0 for test (won't store)
            summarization_status = (
                "healthy"
                if summary_test and not summary_test.startswith("Error")
                else "error"
            )
        except Exception as e:
            summarization_status = f"error: {str(e)}"

        # Test customer suggestions service
        try:
            suggestions_test = generate_caller_suggestions(
                test_conversation, call_session_id=None
            )
            suggestions_status = (
                "healthy"
                if suggestions_test and not suggestions_test.startswith("Error")
                else "error"
            )
        except Exception as e:
            suggestions_status = f"error: {str(e)}"

        # Test database connectivity for AI services
        db = SessionLocal()
        try:
            # Simple query to test database
            transcript_count = db.query(Transcript).count()
            db_status = "healthy"
        except Exception as e:
            db_status = f"error: {str(e)}"
            transcript_count = 0
        finally:
            db.close()

        # Test sentiment analysis (requires a real transcript, so just check import)
        try:
            # Just check if the function is callable
            sentiment_status = (
                "healthy" if callable(analyze_sentiment_from_transcript) else "error"
            )
        except Exception as e:
            sentiment_status = f"error: {str(e)}"

        return {
            "status": (
                "healthy"
                if all(
                    [
                        summarization_status == "healthy",
                        suggestions_status == "healthy",
                        db_status == "healthy",
                        sentiment_status == "healthy",
                    ]
                )
                else "partial"
            ),
            "services": {
                "summarization": summarization_status,
                "customer_suggestions": suggestions_status,
                "sentiment_analysis": sentiment_status,
                "database": db_status,
                "transcript_count": transcript_count,
            },
            "api_endpoints": [
                "/api/ai/admin-suggestion",
                "/api/ai/customer-suggestions",
                "/api/ai/summarize",
                "/api/ai/sentiment-analysis",
                "/api/ai/session-conversation",
                "/api/ai/process-session",
                "/api/ai/process-session-manual/{session_id}",
                "/api/call-session/{session_id}/status",
            ],
        }
    except Exception as e:
        logger.error(f"AI services health check error: {e}")
        return {
            "status": "error",
            "error": str(e),
            "services": {
                "summarization": "unknown",
                "customer_suggestions": "unknown",
                "sentiment_analysis": "unknown",
                "database": "unknown",
            },
        }


@app.post("/api/ai/process-session-manual/{session_id}")
async def process_session_manual_trigger(session_id: int):
    """
    Manually trigger AI processing for a specific session.
    Useful for reprocessing sessions or testing.
    """
    try:
        logger.info(f"Manual AI processing triggered for session {session_id}")

        # Check if session exists and has conversation
        conversation_data = get_session_conversation(session_id)

        if not conversation_data.get("success"):
            raise HTTPException(
                status_code=404, detail="Session not found or has no conversation"
            )

        conversation = conversation_data["conversation"]
        if len(conversation) == 0:
            raise HTTPException(
                status_code=400, detail="Session has no messages to process"
            )

        # Start AI processing in background
        asyncio.create_task(process_call_session_ai(session_id))

        return {
            "success": True,
            "message": f"AI processing started for session {session_id}",
            "session_id": session_id,
            "message_count": len(conversation),
            "note": "Processing is running in the background. Check logs for progress.",
        }

    except HTTPException:
        raise
    except Exception as e:
        logger.error(
            f"Error manually triggering AI processing for session {session_id}: {e}"
        )
        raise HTTPException(
            status_code=500, detail=f"Error starting AI processing: {str(e)}"
        )


@app.get("/api/call-session/{session_id}/status")
async def get_call_session_status(session_id: int):
    """
    Get the current status of a call session including AI processing results.
    Shows the automatically updated call session data.
    """
    try:
        db = SessionLocal()
        call_session = (
            db.query(CallSession).filter(CallSession.id == session_id).first()
        )

        if not call_session:
            raise HTTPException(status_code=404, detail="Call session not found")

        # Get conversation count
        conversation_count = (
            db.query(Transcript).filter(Transcript.session_id == session_id).count()
        )

        # Check if AI processing has been completed (has end_time and summary)
        ai_processed = bool(call_session.end_time and call_session.summarized_content)

        db.close()

        return {
            "success": True,
            "call_session": {
                "id": call_session.id,
                "cust_id": call_session.cust_id,
                "start_time": (
                    call_session.start_time.isoformat()
                    if call_session.start_time
                    else None
                ),
                "end_time": (
                    call_session.end_time.isoformat() if call_session.end_time else None
                ),
                "duration_secs": call_session.duration_secs,
                "duration_formatted": (
                    f"{call_session.duration_secs // 60}m {call_session.duration_secs % 60}s"
                    if call_session.duration_secs
                    else None
                ),
                "sentiment_counts": {
                    "positive": call_session.positive,
                    "neutral": call_session.neutral,
                    "negative": call_session.negative,
                    "total": (call_session.positive or 0)
                    + (call_session.neutral or 0)
                    + (call_session.negative or 0),
                },
                "key_words": call_session.key_words,
                "summarized_content": call_session.summarized_content,
                "customer_suggestions": call_session.customer_suggestions,
                "admin_suggestions": call_session.admin_suggestions,
                "conversation_count": conversation_count,
                "ai_processed": ai_processed,
                "call_status": "completed" if call_session.end_time else "in_progress",
            },
        }

    except HTTPException:
        raise
    except Exception as e:
        logger.error(f"Error getting call session status for {session_id}: {e}")
        raise HTTPException(
            status_code=500, detail=f"Error retrieving call session status: {str(e)}"
        )


@app.post("/api/call-session/{session_id}/test-end-call")
async def test_end_call(session_id: int):
    """
    Test endpoint to simulate ending a call and triggering automatic AI processing.
    This is useful for testing the automatic call session updates.
    """
    try:
        logger.info(f"Test: Simulating call end for session {session_id}")

        # Check if session exists
        db = SessionLocal()
        call_session = (
            db.query(CallSession).filter(CallSession.id == session_id).first()
        )

        if not call_session:
            db.close()
            raise HTTPException(status_code=404, detail="Call session not found")

        # Check if session has any conversation
        conversation_count = (
            db.query(Transcript).filter(Transcript.session_id == session_id).count()
        )

        if conversation_count == 0:
            db.close()
            raise HTTPException(
                status_code=400, detail="Session has no conversation to process"
            )

        db.close()

        # Trigger the same AI processing that happens when WebSocket closes
        asyncio.create_task(process_call_session_ai(session_id))

        return {
            "success": True,
            "message": f"Simulated call end for session {session_id}",
            "session_id": session_id,
            "conversation_count": conversation_count,
            "note": "AI processing and call session update started in background. Use GET /api/call-session/{session_id}/status to check results.",
            "test_workflow": [
                "1. Call ended (simulated)",
                "2. AI processing started automatically",
                "3. Conversation summarized",
                "4. Customer suggestions generated",
                "5. Sentiment analysis performed",
                "6. Call session updated with end time, duration, sentiment counts",
                "7. Check status with GET /api/call-session/{session_id}/status",
            ],
        }

    except HTTPException:
        raise
    except Exception as e:
        logger.error(f"Error in test end call for session {session_id}: {e}")
        raise HTTPException(
            status_code=500, detail=f"Error simulating call end: {str(e)}"
        )


# =============================================================================
# END AI SERVICES API ENDPOINTS
# =============================================================================


@app.websocket("/ws/{call_session_id}")
async def websocket_endpoint(websocket: WebSocket, call_session_id: int):
    """WebSocket endpoint for client connections."""

    db = None

    # Get or create call session BEFORE accepting websocket
    print("📞 Setting up call session...")
    db_gen = get_db()
    db = next(db_gen)
    service = CallSessionService(db)

    call_session = service.get_by_id(call_session_id)
    call_summary = call_session.summarized_content if call_session else None

    # Create new call session if not exists
    if not call_session:
        create_call_session = service.create(CallSessionBase(cust_id="0123334444"))
        call_session = service.get_by_id(create_call_session.id)
        call_session_id = call_session.id

    print(f"📞 Call session ID: {call_session_id}")

    await websocket.accept()
    print(f"🔌 Client connected ({len(active_connections)+1} total)")
    logger.info("Client connected to WebSocket")

    # Create Gemini connection for this client
    connection = GeminiLiveConnection(websocket, call_session_id)
    active_connections[websocket] = connection

    # Start listening for client messages immediately (don't wait for Gemini connection)
    try:
        # Create Gemini connection task in background
        asyncio.create_task(connection.connect_to_gemini())

        # Listen for client messages immediately
        while True:
            try:
                data = await websocket.receive_json()
                await handle_client_message(connection, data)
            except WebSocketDisconnect:
                logger.info("Client disconnected normally")
                break
            except Exception as e:
                logger.error(f"Error handling client message: {e}")
                try:
                    await websocket.send_json({"type": "error", "message": str(e)})
                except:
                    # Connection might be closed
                    break

    except Exception as e:
        logger.error(f"WebSocket error: {e}")

    finally:
        # Cleanup
        await connection.disconnect()
        if websocket in active_connections:
            del active_connections[websocket]
        logger.info("Client connection cleaned up")

        # =============================================================================
        # POST-CALL AI PROCESSING
        # =============================================================================

        # Process the call session with AI services after connection closes
        if call_session_id:
            try:
                logger.info(
                    f"Starting post-call AI processing for session {call_session_id}"
                )
                print(
                    f"🤖 Starting post-call AI processing for session {call_session_id}"
                )

                # Run AI processing in background to avoid blocking cleanup
                asyncio.create_task(process_call_session_ai(call_session_id))

            except Exception as e:
                logger.error(f"Error starting post-call AI processing: {e}")
                print(f"❌ Error starting post-call AI processing: {e}")


async def handle_client_message(connection: GeminiLiveConnection, data: dict):
    """Handle message from client."""
    try:
        message_type = data.get("type")

        if message_type == "audio":
            # Handle audio data from client
            audio_b64 = data.get("data", "")
            if audio_b64:
                try:
                    # Decode base64 audio data
                    audio_data = base64.b64decode(audio_b64)
                    # print(f"🎤 Received {len(audio_data)} bytes")

                    # Convert the audio data to PCM format
                    pcm_data = await convert_audio_to_pcm(audio_data)
                    if pcm_data:
                        await connection.send_audio_to_gemini(pcm_data)
                    else:
                        print(f"❌ Audio conversion failed")

                except Exception as e:
                    logger.error(f"Error processing audio: {e}")
                    print(f"❌ Audio error: {e}")

        elif message_type == "text":
            # Handle text message from client
            text_content = data.get("content", "")
            if text_content:
                print(f'📝 Text received: "{text_content}"')
                await connection.send_text_to_gemini(text_content)
            else:
                print(f"⚠️ Empty text message")

        elif message_type == "ping":
            # Handle ping message for testing
            print(f"🏓 Ping")
            await connection.client_ws.send_json(
                {"type": "pong", "message": "Backend is working!"}
            )

        else:
            print(f"❓ Unknown message type: {message_type}")

    except Exception as e:
        logger.error(f"Error handling client message: {e}")
        print(f"❌ Message error: {e}")


async def convert_audio_to_pcm(audio_data: bytes) -> bytes:
    """Convert audio data to 16-bit PCM, 16kHz, mono format as required by Gemini."""
    try:
        if len(audio_data) == 0:
            return None

        # Check if the data length is even (16-bit samples are 2 bytes each)
        if len(audio_data) % 2 != 0:
            audio_data = audio_data + b"\x00"

        # Convert bytes to numpy array for processing
        try:
            # Try to interpret as int16 PCM data (little-endian)
            audio_array = np.frombuffer(audio_data, dtype=np.int16)

            # Ensure we have valid audio data
            if len(audio_array) > 0:
                # Convert back to bytes in the format Gemini expects
                pcm_bytes = audio_array.astype(np.int16).tobytes()
                return pcm_bytes
            else:
                return None

        except Exception as e:
            # Fallback: assume it's already in the right format
            return audio_data

    except Exception as e:
        logger.error(f"Error converting audio: {e}")
        return None


"""NOT IMPORTANT: FOR DEBUGGING PURPOSE ONLY"""


@app.get("/health")
async def health_check():
    """Health check endpoint."""
    return {"status": "healthy", "connections": len(active_connections)}


@app.get("/api/status")
async def api_status():
    """API status endpoint for Vue frontend."""
    rag_health = await get_rag_health()

    # Check AI services health
    ai_services_healthy = True
    try:
        # Quick test of AI services by checking if they're importable and callable
        ai_services_healthy = all(
            [
                callable(get_suggestion_from_agent),
                callable(generate_caller_suggestions),
                callable(summarize_text),
                callable(analyze_sentiment_from_transcript),
            ]
        )
    except Exception:
        ai_services_healthy = False

    return {
        "status": "ready",
        "websocket_url": "/ws",
        "active_connections": len(active_connections),
        "api_key_configured": bool(GOOGLE_API_KEY),
        "rag_status": rag_health,
        "ai_services": {
            "status": "healthy" if ai_services_healthy else "error",
            "endpoints_available": [
                "/api/ai/admin-suggestion",
                "/api/ai/customer-suggestions",
                "/api/ai/summarize",
                "/api/ai/sentiment-analysis",
                "/api/ai/session-conversation",
                "/api/ai/process-session",
                "/api/ai/process-session-manual/{session_id}",
                "/api/ai/health",
                "/api/call-session/{session_id}/status",
            ],
        },
    }


@app.post("/api/rag/query")
async def rag_query_endpoint(query_data: dict):
    """Direct RAG query endpoint for testing."""
    query = query_data.get("query", "")
    if not query:
        raise HTTPException(status_code=400, detail="Query is required")

    result = await process_rag_query(query)
    return result


@app.get("/api/rag/health")
async def rag_health_endpoint():
    """RAG service health check endpoint."""
    return await get_rag_health()


@app.post("/api/test-text")
async def test_text_endpoint(request_data: dict):
    """Test endpoint for frontend to send text without WebSocket."""
    text = request_data.get("text", "")
    print(f"\n📝 TEST TEXT ENDPOINT RECEIVED:")
    print(f"  Text: '{text}'")
    print(f"  Length: {len(text)} characters")

    if not text:
        return {"error": "No text provided"}

    # Test RAG processing
    if rag_service.chain:
        rag_result = await process_rag_query(text)
        print(f"📝 RAG result: {rag_result}")
        return {
            "received_text": text,
            "rag_answer": rag_result.get("answer", ""),
            "rag_sources": rag_result.get("sources_count", 0),
            "rag_raw_result": rag_result,
            "status": "processed",
        }
    else:
        return {"received_text": text, "status": "no_rag"}


@app.post("/api/test-rag")
async def test_rag_endpoint(request_data: dict):
    """Direct RAG test endpoint."""
    query = request_data.get("query", "Gamuda Cove")
    print(f"\n🧪 TESTING RAG DIRECTLY:")
    print(f"  Query: '{query}'")
    print(f"  RAG chain available: {bool(rag_service.chain)}")

    if rag_service.chain:
        try:
            # Test multiple search terms from the sample documents
            test_queries = [
                query,
                "Mori Pines",
                "Enso Woods",
                "terrace",
                "property",
                "amenities",
            ]
            results = {}

            for test_query in test_queries:
                print(f"  Testing query: '{test_query}'")
                if rag_service.retriever:
                    docs = rag_service.retriever.get_relevant_documents(test_query)
                    print(f"    Retrieved {len(docs)} documents for '{test_query}'")
                    if docs:
                        print(f"    First doc preview: {docs[0].page_content[:150]}...")
                    results[test_query] = {
                        "doc_count": len(docs),
                        "preview": (
                            docs[0].page_content[:200] if docs else "No documents found"
                        ),
                    }

            # Run the original query through RAG
            rag_result = await process_rag_query(query)
            print(f"  RAG result: {rag_result}")

            return {
                "query": query,
                "result": rag_result,
                "test_results": results,
                "status": "success",
            }
        except Exception as e:
            print(f"  RAG error: {e}")
            import traceback

            traceback.print_exc()
            return {"query": query, "error": str(e), "status": "error"}
    else:
        return {
            "query": query,
            "error": "RAG not initialized",
            "status": "not_initialized",
        }


@app.get("/api/test-mongodb")
async def test_mongodb_endpoint():
    """Test MongoDB connection and data."""
    try:
        if rag_service.client:
            # Test connection
            rag_service.client.admin.command("ping")

            # Get collection
            collection = rag_service.client[rag_service.DB_NAME][
                rag_service.COLLECTION_NAME
            ]

            # Get document count
            doc_count = collection.count_documents({})

            # Search for documents containing "Mori Pines" (handling line breaks and spaces)
            mori_pines_docs = list(
                collection.find(
                    {"text": {"$regex": "Mori[\\s\\n]+Pines", "$options": "i"}}
                ).limit(5)
            )

            # Get sample documents
            sample_docs = list(collection.find({}).limit(3))

            # Check if documents have embeddings
            docs_with_embeddings = collection.count_documents(
                {"embedding": {"$exists": True}}
            )

            # Check embedding field structure
            embedding_info = {}
            if sample_docs:
                first_doc = sample_docs[0]
                if "embedding" in first_doc:
                    embedding = first_doc["embedding"]
                    embedding_info = {
                        "embedding_type": str(type(embedding)),
                        "embedding_length": (
                            len(embedding)
                            if hasattr(embedding, "__len__")
                            else "unknown"
                        ),
                        "first_few_values": (
                            embedding[:5]
                            if hasattr(embedding, "__getitem__")
                            else "unknown"
                        ),
                        "is_list": isinstance(embedding, list),
                        "is_array": str(type(embedding)),
                    }

            return {
                "status": "connected",
                "database": rag_service.DB_NAME,
                "collection": rag_service.COLLECTION_NAME,
                "document_count": doc_count,
                "docs_with_embeddings": docs_with_embeddings,
                "embedding_info": embedding_info,
                "mori_pines_found": len(mori_pines_docs),
                "mori_pines_docs": [
                    {
                        "id": str(doc.get("_id", "")),
                        "text_preview": (
                            doc.get("text", "")[:300] + "..."
                            if len(doc.get("text", "")) > 300
                            else doc.get("text", "")
                        ),
                        "has_mori_pines": "Mori Pines" in doc.get("text", ""),
                    }
                    for doc in mori_pines_docs
                ],
                "sample_docs": [
                    {
                        "id": str(doc.get("_id", "")),
                        "content_preview": str(doc).replace(
                            rag_service.COLLECTION_NAME, ""
                        )[:200]
                        + "...",
                        "has_embedding": "embedding" in doc,
                        "doc_keys": list(doc.keys()),
                    }
                    for doc in sample_docs
                ],
                "index_name": rag_service.INDEX_NAME,
            }
        else:
            return {"status": "not_connected", "error": "MongoDB client not available"}
    except Exception as e:
        return {"status": "error", "error": str(e)}


@app.post("/api/test-gemini-live")
async def test_gemini_live_endpoint(request_data: dict):
    """Test endpoint to send text directly to Gemini Live API."""
    text = request_data.get("text", "Hello Gemini!")
    print(f"\n🧪 TESTING GEMINI LIVE CONNECTION WITH TEXT:")
    print(f"  Text: '{text}'")

    # Create a temporary connection to test Gemini Live
    try:
        from websockets.asyncio.client import connect

        ws_url = f"wss://{GEMINI_HOST}/ws/google.ai.generativelanguage.v1beta.GenerativeService.BidiGenerateContent?key={GOOGLE_API_KEY}"

        async with connect(ws_url) as ws:
            print("✅ Connected to Gemini Live for testing")

            # Send setup
            setup_message = {
                "setup": {
                    "model": GEMINI_MODEL,
                    "generation_config": {"response_modalities": ["TEXT"]},
                }
            }
            await ws.send(json.dumps(setup_message))
            setup_response = await ws.recv()
            setup_data = json.loads(setup_response)
            print(f"📥 Setup response: {setup_data}")

            # Send text message
            text_message = encode_text_input(text)
            await ws.send(json.dumps(text_message))
            print("📤 Text message sent to Gemini Live")

            # Wait for response
            response = await ws.recv()
            response_data = json.loads(response)
            print(f"📨 Gemini response: {response_data}")

            return {
                "status": "success",
                "setup_response": setup_data,
                "gemini_response": response_data,
            }

    except Exception as e:
        print(f"❌ Gemini Live test failed: {e}")
        return {"status": "error", "error": str(e)}

<<<<<<< HEAD

=======
>>>>>>> 9b03a656
if __name__ == "__main__":
    import uvicorn

    uvicorn.run(app, host="0.0.0.0", port=8000, log_level="info")<|MERGE_RESOLUTION|>--- conflicted
+++ resolved
@@ -381,15 +381,10 @@
 # =============================================================================
 
 # Configuration
-<<<<<<< HEAD
-GEMINI_HOST = "generativelanguage.googleapis.com"
-GEMINI_MODEL = "models/gemini-2.0-flash-live-001"
-=======
 GEMINI_HOST = 'generativelanguage.googleapis.com'
 # GEMINI_MODEL = 'models/gemini-2.0-flash-live-001'
 GEMINI_MODEL = 'models/gemini-2.5-flash-preview-native-audio-dialog'
 # GEMINI_MODEL = 'models/gemini-live-2.5-flash-preview'
->>>>>>> 9b03a656
 
 # VAD Configuration - Set to False if having voice detection issues
 ENABLE_VAD = True  # Change to False to disable VAD temporarily
@@ -508,13 +503,6 @@
 
 def extract_text_response(input_msg: dict) -> str:
     """Extract text response from Gemini message."""
-<<<<<<< HEAD
-    content_input = input_msg.get("serverContent", {})
-    content = content_input.get("modelTurn", {})
-    for part in content.get("parts", []):
-        if "text" in part:
-            return part["text"]
-=======
     content_input = input_msg.get('serverContent', {})
     content = content_input.get('modelTurn', {})
     for part in content.get('parts', []):
@@ -533,7 +521,6 @@
             
             # Return raw text for further cleaning by _clean_debug_artifacts
             return raw_text if raw_text else ""
->>>>>>> 9b03a656
     return ""
 
 
@@ -576,19 +563,11 @@
             2.0  # Seconds to wait before sending incomplete transcript
         )
         self.last_rag_result = ""  # Store last RAG result for verification
-<<<<<<< HEAD
-        self.last_rag_query = ""  # Store last RAG query for verification
-        self.call_session_id = (
-            call_session_id  # Store call session ID for database operations
-        )
-
-=======
         self.last_rag_query = ""   # Store last RAG query for verification
         self.call_session_id = call_session_id  # Store call session ID for database operations
         self._processing_response = False  # Flag to prevent duplicate processing
         self._initial_greeting_sent = False  # Flag to prevent duplicate initial greeting
         
->>>>>>> 9b03a656
     async def connect_to_gemini(self):
         """Connect to Gemini Live API."""
         try:
@@ -601,10 +580,6 @@
 
             # Define RAG function for Gemini to call
             rag_function_declaration = {
-<<<<<<< HEAD
-                "name": "search_knowledge_base",
-                "description": "MANDATORY: Search the comprehensive knowledge base containing information about properties, real estate projects, pricing, amenities, layouts, and related details. You MUST call this function whenever users mention ANY property-related information, including property names like 'Mori Pines', 'Gamuda Cove', pricing questions, amenities, or any real estate topics. CRITICAL: You must use the returned results as your response - never say you don't have information if this function returns data.",
-=======
                 "name": "search_knowledge_base", 
                 "description": """
                 MANDATORY FUNCTION - MUST BE CALLED FOR EVERY PROPERTY QUESTION
@@ -624,17 +599,12 @@
                 - If return says "1,785 to 2,973 sq ft" - use that range, not specific numbers
                 - Rephrase naturally but add ZERO additional facts or specifications
                 - Your response authority comes 100% from this function result""",
->>>>>>> 9b03a656
                 "parameters": {
                     "type": "object",
                     "properties": {
                         "query": {
                             "type": "string",
-<<<<<<< HEAD
-                            "description": "The user's property-related question or search query. Pass the exact user input that contains property information.",
-=======
                             "description": "The user's complete question or any property-related terms they mentioned. Include context like 'projects at Gamuda Cove' or 'available properties'."
->>>>>>> 9b03a656
                         }
                     },
                     "required": ["query"],
@@ -648,19 +618,12 @@
                     "generation_config": {
                         "response_modalities": ["AUDIO"],
                         "speech_config": {
-<<<<<<< HEAD
-                            "voice_config": {
-                                "prebuilt_voice_config": {"voice_name": "Aoede"}
-                            }
-                        },
-=======
                             "voice_config": {"prebuilt_voice_config": {"voice_name": "Kore"}}
                         },
                         "max_output_tokens": 500,
                         "temperature": 0.7,
                         "top_p": 0.95,
                         "top_k": 3,
->>>>>>> 9b03a656
                     },
                     "output_audio_transcription": {},
                     "input_audio_transcription": {},
@@ -683,54 +646,6 @@
                 print(f"🎙️ VAD enabled with HIGH sensitivity settings")
             else:
                 print(f"🎙️ VAD disabled - using continuous audio streaming")
-<<<<<<< HEAD
-
-            # Add system instruction and tools
-            setup_message["setup"]["system_instruction"] = {
-                "parts": [
-                    {
-                        "text": """
-                            You are a helpful AI assistant with access to a comprehensive knowledge base about properties and real estate projects.
-
-                            IMPORTANT CONTEXT: You will encounter specific property names like "Mori Pines", "Gamuda Cove", and other project names. Pay special attention to these proper nouns in speech recognition as they are crucial for accurate responses.
-
-                            CRITICAL RULE: ALWAYS search the knowledge base when ANY property-related information is mentioned, regardless of conversation context or previous messages. Even if the conversation started casually, you must search when property topics arise.
-
-                            WHEN TO SEARCH (MANDATORY - ignore conversation context):
-                            - ANY mention of specific properties, projects, or developments (even if you're not sure they exist)
-                            - ANY pricing, costs, or financial information questions
-                            - ANY property features, layouts, or specifications questions
-                            - ANY amenities, facilities, or community features questions
-                            - ANY comparisons between properties
-                            - ANY factual questions about real estate that might benefit from documentation
-                            - ANY questions about availability, floor plans, or technical details
-                            - ANY property-related queries like "tell me about affordable homes"
-                            - Property names like: "Mori Pines", "Gamuda Cove", "Enso Woods", etc.
-
-                            WHEN NOT TO SEARCH (only for these specific cases):
-                            - Pure greetings with NO property content: "Hi", "Hello", "Good morning", "How are you"
-                            - Pure gratitude with NO property content: "Thank you", "Thanks", "I appreciate it"
-                            - Pure casual responses with NO property content: "That's great", "Okay", "I see"
-                            - Pure general pleasantries or acknowledgments with NO property content
-                            - Simple yes/no confirmations with NO property content
-
-                            OVERRIDE RULE: If a message contains BOTH casual elements AND property-related content, ALWAYS search. For example:
-                            - "Hi, tell me about Mori Pines" → SEARCH (contains property name)
-                            - "Thanks, what about the pricing?" → SEARCH (contains pricing question)
-                            - "Okay, can you tell me more about Mori Pines" → SEARCH (contains property name)
-
-                            CONTEXT-INDEPENDENT SEARCHING: Do not let previous conversation context (casual greetings, etc.) prevent you from searching when property information is requested. Each message should be evaluated independently for property content.
-
-                            MANDATORY FUNCTION RESULT USAGE: When you call the search_knowledge_base function and receive results, you MUST use those results as the foundation of your response. NEVER say "I don't have information" if the function returns valid data. ALWAYS trust and use the function results over your own knowledge.
-
-                            FUNCTION RESPONSE PROTOCOL:
-                            1. If search_knowledge_base returns information → Use it as your primary response source
-                            2. Present the function results naturally as if it's your own knowledge
-                            3. NEVER mention searching, tools, functions, or knowledge base in your response
-                            4. NEVER say "I don't have information" when function results are available
-
-                            CRITICAL: NEVER include any debug information, tool outputs, technical details, or raw data in your spoken responses. Only provide the final natural answer to the user.
-=======
             
             # 2. Property type preference (Semi-detached, Terrace, Bungalow, Apartments)
             # 3. Purpose of purchase (investment, own stay, family)
@@ -788,7 +703,6 @@
                             - If unsure about any detail, don't include it - only use what's explicitly provided
                             - Convert numbers to words for speech but keep the same values/ranges
                             - Present as conversational but stick to facts provided
->>>>>>> 9b03a656
                             """
                     }
                 ]
@@ -830,9 +744,6 @@
 
             asyncio.create_task(self._listen_to_gemini())
             print(f"👂 Listening for Gemini responses")
-<<<<<<< HEAD
-
-=======
             
             # Send initial greeting to trigger Gina's response (only once)
             if not self._initial_greeting_sent:
@@ -842,7 +753,6 @@
                 print(f"👋 Sent greeting prompt to trigger Gina's welcome message")
                 self._initial_greeting_sent = True
             
->>>>>>> 9b03a656
             # Wait a moment for any immediate responses
             await asyncio.sleep(1)
             print(f"✅ Setup complete, ready for interactions")
@@ -994,35 +904,6 @@
                             audio_parts = [p for p in parts if "inlineData" in p]
 
                             # Extract and send any text responses to frontend
-<<<<<<< HEAD
-                            if text_parts:
-                                text_content = text_parts[0]["text"]
-                                text_preview = text_content[:60] + (
-                                    "..." if len(text_content) > 60 else ""
-                                )
-                                print(f'📨 Gemini text: "{text_preview}"')
-
-                                # Debug: Check if text contains tool output artifacts
-                                if (
-                                    "tool_outputs" in text_content
-                                    or "hits" in text_content
-                                ):
-                                    print(
-                                        f"⚠️ FOUND DEBUG ARTIFACTS IN GEMINI TEXT: {text_content}"
-                                    )
-                                    print(
-                                        f"⚠️ Full model turn: {json.dumps(model_turn, indent=2)}"
-                                    )
-
-                                # Clean any debug artifacts from the text
-                                cleaned_text = self._clean_debug_artifacts(text_content)
-
-                                # Send text to frontend for transcript
-                                await self.client_ws.send_json(
-                                    {"type": "text", "content": cleaned_text}
-                                )
-
-=======
                             if text_parts and not self._processing_response:
                                 self._processing_response = True
                                 try:
@@ -1045,7 +926,6 @@
                                 finally:
                                     self._processing_response = False
                             
->>>>>>> 9b03a656
                             if audio_parts:
                                 audio_size = len(
                                     audio_parts[0]["inlineData"].get("data", "")
@@ -1114,11 +994,7 @@
                         )
 
                         # Debug: Check if this chunk contains key words
-<<<<<<< HEAD
-                        key_words = ["mori", "pines", "gamuda", "cove"]
-=======
                         key_words = ['mori', 'pines', 'gamuda', 'cove', 'property', 'project', 'development', 'township', 'estate', 'estate', 'budget']
->>>>>>> 9b03a656
                         for word in key_words:
                             if word in text_content.lower():
                                 print(
@@ -1255,47 +1131,6 @@
 
                         # Only send transcript when we detect definitive end of sentence
                         # Remove timing-based sending to avoid premature messages
-<<<<<<< HEAD
-                        if (
-                            text_content.endswith(".")
-                            or text_content.endswith("?")
-                            or text_content.endswith("!")
-                            or text_content.endswith("\n")
-                        ):
-
-                            if self.ai_transcript_buffer.strip():
-                                print(
-                                    f'🤖 Sending complete AI transcript: "{self.ai_transcript_buffer.strip()}"'
-                                )
-
-                                # Save AI transcript to database
-                                try:
-                                    db = next(get_db())
-                                    create_session_message(
-                                        db=db,
-                                        session_id=self.call_session_id,
-                                        message=self.ai_transcript_buffer.strip(),
-                                        message_by="AI",
-                                    )
-                                    print(f"💾 Saved AI transcript to database")
-                                except Exception as e:
-                                    print(
-                                        f"❌ Error saving AI transcript to database: {e}"
-                                    )
-                                finally:
-                                    if db:
-                                        db.close()
-
-                                # Send to frontend
-                                await self.client_ws.send_json(
-                                    {
-                                        "type": "text",
-                                        "content": self.ai_transcript_buffer.strip(),
-                                    }
-                                )
-                                self.ai_transcript_buffer = ""  # Clear buffer
-
-=======
                         if (text_content.endswith('.') or text_content.endswith('?') or 
                             text_content.endswith('!') or text_content.endswith('\n')):
                             
@@ -1333,7 +1168,6 @@
                                 finally:
                                     self._processing_response = False
                         
->>>>>>> 9b03a656
                         self.last_ai_transcript_time = time.time()
 
             # Handle audio chunks (for playback)
@@ -1556,52 +1390,6 @@
                             )
 
                     rag_result = await process_rag_query(query)
-<<<<<<< HEAD
-
-                    print(f"🔍 RAG raw result: {rag_result}")
-                    print(
-                        f"🔍 Sources count: {rag_result.get('sources_count', 'not found')}"
-                    )
-                    print(f"🔍 Answer: {rag_result.get('answer', 'not found')}")
-
-                    # Format the response naturally (without mentioning "sources" or "tool")
-                    answer_text = rag_result.get("answer", "").strip()
-                    sources_count = rag_result.get("sources_count", 0)
-
-                    if (
-                        answer_text
-                        and answer_text != "I couldn't process your question."
-                    ):
-                        # Use the RAG answer regardless of source count, as long as it's meaningful
-                        # Remove any potential technical language from the RAG response
-                        result_text = (
-                            answer_text.replace("According to", "")
-                            .replace("Based on", "")
-                            .replace("The documents show", "")
-                            .replace("The information indicates", "")
-                            .strip()
-                        )
-
-                        # Ensure the result is not too long and properly formatted for JSON
-                        if len(result_text) > 500:
-                            result_text = result_text[:500] + "..."
-
-                        # Clean any potential JSON-breaking characters
-                        result_text = (
-                            result_text.replace('"', "'")
-                            .replace("\n", " ")
-                            .replace("\r", " ")
-                        )
-
-                        print(
-                            f"📚 RAG result: {sources_count} sources found, using answer: '{result_text[:50]}...'"
-                        )
-                    else:
-                        result_text = "I don't have specific information about that."
-                        print(f"📚 No meaningful RAG answer found")
-
-                    # Send function response back to Gemini (using exact Google format from reference)
-=======
                     
                     # Get clean answer text directly
                     answer_text = rag_result.get('answer', '').strip()
@@ -1615,7 +1403,6 @@
                         print(f"📚 No RAG answer found")
                     
                     # Send ONLY the clean text as function response with explicit instruction
->>>>>>> 9b03a656
                     function_response = {
                         "tool_response": {
                             "function_responses": [
@@ -1629,22 +1416,6 @@
                             ]
                         }
                     }
-<<<<<<< HEAD
-
-                    print(f"📤 Sending RAG result to Gemini: '{result_text[:100]}...'")
-                    print(f"📤 Function response: {json.dumps(function_response)}")
-
-                    # Send function response to Gemini
-                    await self.gemini_ws.send(json.dumps(function_response))
-
-                    # Store the RAG result for potential verification
-                    self.last_rag_result = result_text
-                    self.last_rag_query = query
-                    print(
-                        f"✅ Function response sent, stored RAG result for verification"
-                    )
-
-=======
                     
                     print(f"📤 Sending clean RAG result to Gemini")
                     await self.gemini_ws.send(json.dumps(function_response))
@@ -1653,7 +1424,6 @@
                     self.last_rag_query = query
                     print(f"✅ Function response sent")
                     
->>>>>>> 9b03a656
                 else:
                     print(f"❓ Unknown function: {function_name}")
 
@@ -1679,19 +1449,6 @@
                             "channels": OUTPUT_AUDIO_CONFIG.channels,
                         },
                     }
-<<<<<<< HEAD
-                )
-
-            # Handle text responses
-            if text_response := extract_text_response(msg_data):
-                # Clean the response before sending
-                cleaned_response = self._clean_debug_artifacts(text_response)
-                if cleaned_response:  # Only send if we have content after cleaning
-                    await self.client_ws.send_json(
-                        {"type": "text", "content": cleaned_response}
-                    )
-
-=======
                 })
             
             # Handle text responses (avoid duplicate processing)
@@ -1707,19 +1464,10 @@
                     finally:
                         self._processing_response = False
             
->>>>>>> 9b03a656
             # Handle turn completion
             if "turnComplete" in msg_data.get("serverContent", {}):
                 # Flush any remaining transcript buffers
                 if self.ai_transcript_buffer.strip():
-<<<<<<< HEAD
-                    print(
-                        f'🤖 Flushing final AI transcript: "{self.ai_transcript_buffer.strip()}"'
-                    )
-                    await self.client_ws.send_json(
-                        {"type": "text", "content": self.ai_transcript_buffer.strip()}
-                    )
-=======
                     # Clean final transcript before flushing
                     cleaned_final = self._clean_debug_artifacts(self.ai_transcript_buffer.strip())
                     if cleaned_final:
@@ -1730,7 +1478,6 @@
                         })
                     else:
                         print(f"🗑️ Discarded final AI transcript after cleaning")
->>>>>>> 9b03a656
                     self.ai_transcript_buffer = ""
 
                 if self.user_transcript_buffer.strip():
@@ -1812,44 +1559,6 @@
     def _clean_debug_artifacts(self, text: str) -> str:
         """Remove debug artifacts from Gemini responses."""
         import re
-<<<<<<< HEAD
-
-        # Remove common debug patterns
-        cleaned = text
-
-        # Remove tool_outputs code blocks
-        cleaned = re.sub(
-            r"```tool_outputs\s*\n?.*?\n?```", "", cleaned, flags=re.DOTALL
-        )
-
-        # Remove JSON-like answer structures
-        cleaned = re.sub(r'\{"answer":\s*"([^"]+)"\}', r"\1", cleaned)
-        cleaned = re.sub(r'\{"answer":\s*"([^"]+)"\}', r"\1", cleaned)
-
-        # Remove any remaining tool output patterns
-        cleaned = re.sub(r"tool_outputs\s*{[^}]*}", "", cleaned)
-        cleaned = re.sub(r'\{"hits":[^\}]*\}', "", cleaned)
-
-        # Remove any remaining backticks and code block markers
-        cleaned = re.sub(r"```[a-zA-Z]*\n?", "", cleaned)
-        cleaned = re.sub(r"```", "", cleaned)
-
-        # Clean up any JSON artifacts
-        cleaned = re.sub(r'\{"[^"]+":"([^"]+)"\}', r"\1", cleaned)
-        cleaned = re.sub(r"{'[^']+':'([^']+)'}", r"\1", cleaned)
-
-        # Clean up extra whitespace and newlines
-        cleaned = re.sub(r"\s+", " ", cleaned)
-        cleaned = cleaned.strip()
-
-        if cleaned != text:
-            print(f"🧹 Cleaned debug artifacts from AI response:")
-            print(f"   Before: {text}")
-            print(f"   After:  {cleaned}")
-
-        return cleaned
-
-=======
         
         if not text or not text.strip():
             return ""
@@ -1941,7 +1650,6 @@
         
         return cleaned if cleaned and len(cleaned) > 3 else ""
     
->>>>>>> 9b03a656
     async def _generate_user_transcript(self):
         """Generate transcript from accumulated user audio buffer."""
         if not self.user_audio_buffer:
@@ -2960,10 +2668,6 @@
         print(f"❌ Gemini Live test failed: {e}")
         return {"status": "error", "error": str(e)}
 
-<<<<<<< HEAD
-
-=======
->>>>>>> 9b03a656
 if __name__ == "__main__":
     import uvicorn
 
