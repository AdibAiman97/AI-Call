--- conflicted
+++ resolved
@@ -683,10 +683,7 @@
         self.call_session_id = call_session_id  # Store call session ID for database operations
         self._processing_response = False  # Flag to prevent duplicate processing
         self._initial_greeting_sent = False  # Flag to prevent duplicate initial greeting
-<<<<<<< HEAD
         self.pending_appointment_data = ""  # Store appointment details during call session
-=======
->>>>>>> cb242ee9
         
     async def connect_to_gemini(self):
         """Connect to Gemini Live API."""
@@ -701,7 +698,6 @@
             # Define RAG function for Gemini to call
             rag_function_declaration = {
                 "name": "search_knowledge_base", 
-<<<<<<< HEAD
                 "description": """Search the knowledge base for property information.
 
                 Use this function when users ask about:
@@ -710,10 +706,6 @@
                 - Pricing, cost, or budget questions
                 - General property inquiries or comparisons
                 - Any real estate information requests
-=======
-                "description": """
-                MANDATORY FUNCTION - MUST BE CALLED FOR EVERY PROPERTY QUESTION
->>>>>>> cb242ee9
                 
                 Always call this function for property-related questions to get accurate, up-to-date information. Use only the information returned by this function in your response.""",
                 "parameters": {
@@ -721,11 +713,7 @@
                     "properties": {
                         "query": {
                             "type": "string",
-<<<<<<< HEAD
                             "description": "The user's complete question or any property-related terms they mentioned. Include context like 'Tell me about Mori Pines' or 'What properties are available'."
-=======
-                            "description": "The user's complete question or any property-related terms they mentioned. Include context like 'projects at Gamuda Cove' or 'available properties'."
->>>>>>> cb242ee9
                         }
                     },
                     "required": ["query"],
@@ -1613,7 +1601,6 @@
                     self.last_rag_query = query
                     print(f"✅ Function response sent")
                     
-<<<<<<< HEAD
                 elif function_name == 'get_current_appointments':
                     # Execute appointment retrieval
                     print(f"📅 Retrieving current appointments from database")
@@ -1716,8 +1703,6 @@
                         print(f"⚠️ Empty appointment details provided")
                         await self.gemini_ws.send(json.dumps(function_response))
                     
-=======
->>>>>>> cb242ee9
                 else:
                     print(f"❓ Unknown function: {function_name}")
 
@@ -1743,11 +1728,7 @@
                             "channels": OUTPUT_AUDIO_CONFIG.channels,
                         },
                     }
-<<<<<<< HEAD
                 )
-=======
-                })
->>>>>>> cb242ee9
             
             # Handle text responses (avoid duplicate processing)
             if text_response := extract_text_response(msg_data):
