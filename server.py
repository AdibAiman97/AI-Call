#!/usr/bin/env python3
"""
FastAPI Server for Gemini Live API
Run with: uvicorn server:app --host 0.0.0.0 --port 8000 --reload
"""

import asyncio
import base64
import json
import os
import time
import wave
from typing import Optional, List, Dict
from fastapi import FastAPI, WebSocket, WebSocketDisconnect, HTTPException
from fastapi.responses import HTMLResponse
from pydantic import BaseModel
from fastapi.staticfiles import StaticFiles
import logging
from websockets.asyncio.client import connect
import numpy as np
from rag_integration import (
    rag_service,
    initialize_rag,
    process_rag_query,
    get_rag_health,
)
import io
import tempfile
import ssl
import certifi

# Import existing routers
from api.customer_router import router as customer_router
from api.call_session_router import router as call_session_router
from api.transcript_router import router as transcript_router
from api.appointment_router import router as appointment_router
from api.property_router import router as property_router
from api.pdf_router import router as pdf_router

# Import database components
from database.connection import engine, Base, get_db, SessionLocal
from services.call_session import CallSessionService
from database.schemas import CallSessionBase
from services.transcript_crud import create_session_message
<<<<<<< HEAD
from services.appointment_crud import AppointmentCRUD
from datetime import datetime, timedelta
import re
=======
from database.models.call_session import CallSession
from database.models.transcript import Transcript

# Import AI Services
from ai_services.call_suggestion_admin import get_suggestion_from_agent
from ai_services.call_suggestion_customer import generate_caller_suggestions
from ai_services.call_summarized_context import summarize_text
from ai_services.sentiment_tool import analyze_sentiment_from_transcript
>>>>>>> 7013916c

# Setup logging to both console and file
logging.basicConfig(
    level=logging.INFO,
    format="%(asctime)s - %(name)s - %(levelname)s - %(message)s",
    handlers=[
        logging.FileHandler("gemini_live.log"),
        logging.StreamHandler(),  # Console output
    ],
)
logger = logging.getLogger(__name__)

# Load API key from environment
GOOGLE_API_KEY = os.getenv("GOOGLE_API_KEY")
if not GOOGLE_API_KEY:
    raise ValueError("GOOGLE_API_KEY environment variable not set")

# =============================================================================
# AI SERVICES INTEGRATION (USING IMPORTS)
# =============================================================================
# All AI services are now imported from their respective files in ai_services/
# This keeps the server.py clean and maintains separation of concerns


def get_session_conversation(session_id: int) -> dict:
    """
    Get session conversation directly from database.
    Returns dict with success status and conversation data.
    """
    db = SessionLocal()
    try:
        transcripts = (
            db.query(Transcript)
            .filter(Transcript.session_id == session_id)
            .order_by(Transcript.created_at)
            .all()
        )

        if not transcripts:
            return {
                "success": False,
                "error": f"No transcripts found for session ID {session_id}",
            }

        conversation = [
            {
                "message_by": t.message_by,
                "message": t.message,
                "created_at": t.created_at.isoformat(),
            }
            for t in transcripts
        ]

        return {"success": True, "session_id": session_id, "conversation": conversation}

    except Exception as e:
        return {"success": False, "error": f"Database error: {str(e)}"}
    finally:
        db.close()


# =============================================================================

# =============================================================================
# POST-CALL AI PROCESSING FUNCTION
# =============================================================================


async def process_call_session_ai(call_session_id: int):
    """
    Process a call session with all AI services after the call ends.
    This runs asynchronously to avoid blocking the WebSocket cleanup.
    """
    try:
        logger.info(f"🤖 Processing call session {call_session_id} with AI services")
        print(f"🤖 Processing call session {call_session_id} with AI services")

        # Get session conversation first
        conversation_data = get_session_conversation(call_session_id)

        if not conversation_data.get("success"):
            logger.warning(f"No conversation found for session {call_session_id}")
            print(f"⚠️ No conversation found for session {call_session_id}")
            return

        conversation = conversation_data["conversation"]

        if len(conversation) == 0:
            logger.warning(f"Empty conversation for session {call_session_id}")
            print(f"⚠️ Empty conversation for session {call_session_id}")
            return

        # Format conversation for processing
        formatted_conversation = [
            {"role": msg["message_by"], "content": msg["message"]}
            for msg in conversation
        ]

        logger.info(
            f"🤖 Found {len(conversation)} messages in session {call_session_id}"
        )
        print(f"🤖 Found {len(conversation)} messages in session {call_session_id}")

        # 1. Generate conversation summary
        summary = None
        try:
            logger.info(f"📝 Generating summary for session {call_session_id}")
            print(f"📝 Generating summary for session {call_session_id}")
            summary = summarize_text(formatted_conversation, call_session_id)
            print(f"✅ Summary generated: {summary[:100]}...")
        except Exception as e:
            logger.error(
                f"❌ Error generating summary for session {call_session_id}: {e}"
            )
            print(f"❌ Error generating summary: {e}")

        # 2. Generate customer suggestions
        customer_suggestions = None
        try:
            logger.info(
                f"💡 Generating customer suggestions for session {call_session_id}"
            )
            print(f"💡 Generating customer suggestions for session {call_session_id}")
            customer_suggestions = generate_caller_suggestions(
                formatted_conversation, call_session_id
            )
            print(f"✅ Customer suggestions generated: {customer_suggestions[:100]}...")
        except Exception as e:
            logger.error(
                f"❌ Error generating customer suggestions for session {call_session_id}: {e}"
            )
            print(f"❌ Error generating customer suggestions: {e}")

        # 3. Analyze sentiment for a sample of transcripts to avoid rate limiting
        sentiment_results = []
        try:
            logger.info(f"😊 Analyzing sentiment for session {call_session_id}")
            print(f"😊 Analyzing sentiment for session {call_session_id}")

            db = SessionLocal()
            try:
                transcripts = (
                    db.query(Transcript)
                    .filter(Transcript.session_id == call_session_id)
                    .order_by(Transcript.created_at)
                    .all()
                )

                # Limit sentiment analysis to a max of 15 transcripts to avoid rate limits
                max_sentiment_checks = 15
                transcripts_to_check = transcripts[:max_sentiment_checks]

                logger.info(
                    f"🔬 Analyzing {len(transcripts_to_check)} of {len(transcripts)} transcripts for sentiment."
                )
                print(
                    f"🔬 Analyzing {len(transcripts_to_check)} of {len(transcripts)} transcripts for sentiment."
                )

                for i, transcript in enumerate(transcripts_to_check):
                    try:
                        sentiment_result = analyze_sentiment_from_transcript.invoke(
                            {"transcript_id": transcript.id}
                        )

                        # Add a small delay to respect rate limits
                        if i < len(transcripts_to_check) - 1:
                            await asyncio.sleep(1)  # 1-second delay between calls

                        try:
                            sentiment_data = json.loads(sentiment_result)
                            if sentiment_data.get("success"):
                                sentiment_results.append(sentiment_data)
                                sentiment_info = sentiment_data.get(
                                    "sentiment_analysis", {}
                                )
                                sentiment = sentiment_info.get("sentiment", "Unknown")
                                confidence = sentiment_info.get("confidence", 0)
                                print(
                                    f"   📊 Transcript {transcript.id}: {sentiment} (confidence: {confidence:.2f})"
                                )
                            else:
                                logger.warning(
                                    f"Sentiment analysis failed for transcript {transcript.id}: {sentiment_data.get('error')}"
                                )
                        except json.JSONDecodeError:
                            logger.error(
                                f"Could not decode sentiment JSON for transcript {transcript.id}: {sentiment_result}"
                            )

                    except Exception as transcript_error:
                        logger.error(
                            f"Error analyzing sentiment for transcript {transcript.id}: {transcript_error}"
                        )

            finally:
                db.close()

            logger.info(
                f"✅ Sentiment analysis completed for {len(sentiment_results)} transcripts in session {call_session_id}"
            )
            print(
                f"✅ Sentiment analysis completed for {len(sentiment_results)} transcripts"
            )

        except Exception as e:
            logger.error(
                f"❌ Error analyzing sentiment for session {call_session_id}: {e}"
            )
            print(f"❌ Error analyzing sentiment: {e}")

        # 4. Update call session with all collected data using the service
        try:
            logger.info(f"📊 Updating call session {call_session_id} via service")
            print(f"📊 Updating call session {call_session_id} via service")

            db = SessionLocal()
            service = CallSessionService(db)

            call_session = service.get_by_id(call_session_id)

            if call_session:
                from datetime import datetime, timezone
                from database.schemas import CallSessionUpdate

                end_time = datetime.now(timezone.utc)
                duration_secs = None
                if call_session.start_time:
                    duration = end_time - call_session.start_time
                    duration_secs = int(duration.total_seconds())

                positive_count = sum(
                    1
                    for r in sentiment_results
                    if r.get("sentiment_analysis", {}).get("sentiment", "").lower()
                    == "positive"
                )
                negative_count = sum(
                    1
                    for r in sentiment_results
                    if r.get("sentiment_analysis", {}).get("sentiment", "").lower()
                    == "negative"
                )
                neutral_count = len(sentiment_results) - positive_count - negative_count

                key_words = None
                try:
                    all_text = " ".join(
                        [msg["content"] for msg in formatted_conversation]
                    )
                    words = all_text.split()
                    key_words_list = list(
                        set(
                            [
                                word.strip(".,!?").lower()
                                for word in words
                                if len(word.strip(".,!?")) > 3
                            ]
                        )
                    )[:10]
                    key_words = ", ".join(key_words_list)
                except Exception as kw_error:
                    print(f"   ⚠️ Could not extract key words: {kw_error}")

                update_data = CallSessionUpdate(
                    end_time=end_time.isoformat(),
                    duration_secs=duration_secs,
                    summarized_content=summary,
                    customer_suggestions=customer_suggestions,
                    positive=positive_count,
                    neutral=neutral_count,
                    negative=negative_count,
                    key_words=key_words,
                )

                updated_session = service.update(call_session_id, update_data)

                if updated_session:
                    logger.info(
                        f"✅ Call session {call_session_id} updated successfully via service"
                    )
                    print(f"✅ Call session updated successfully via service")
                else:
                    logger.warning(
                        f"Call session {call_session_id} not found for update via service"
                    )
                    print(
                        f"⚠️ Call session {call_session_id} not found for update via service"
                    )
            else:
                logger.warning(
                    f"Call session {call_session_id} not found for duration calculation"
                )
                print(
                    f"⚠️ Call session {call_session_id} not found for duration calculation"
                )

            db.close()

        except Exception as e:
            logger.error(
                f"❌ Error updating call session {call_session_id} via service: {e}"
            )
            print(f"❌ Error updating call session via service: {e}")
            import traceback

            traceback.print_exc()

        # 5. Log completion
        logger.info(
            f"🎉 AI processing and call session update completed for session {call_session_id}"
        )
        print(
            f"🎉 AI processing and call session update completed for session {call_session_id}"
        )

    except Exception as e:
        logger.error(
            f"❌ Critical error in AI processing for session {call_session_id}: {e}"
        )
        print(f"❌ Critical error in AI processing: {e}")
        import traceback

        traceback.print_exc()


# =============================================================================
# END POST-CALL AI PROCESSING FUNCTION
# =============================================================================

# Configuration
GEMINI_HOST = 'generativelanguage.googleapis.com'
# GEMINI_MODEL = 'models/gemini-2.0-flash-live-001'
GEMINI_MODEL = 'models/gemini-2.5-flash-preview-native-audio-dialog'
# GEMINI_MODEL = 'models/gemini-live-2.5-flash-preview'

# VAD Configuration - Set to False if having voice detection issues
ENABLE_VAD = True  # Change to False to disable VAD temporarily


# Audio configuration
class AudioConfig:
    def __init__(self, sample_rate=24000, channels=1):
        self.sample_rate = sample_rate
        self.format = "S16_LE"
        self.channels = channels

    @property
    def sample_size(self):
        return 2  # 16-bit

    @property
    def frame_size(self):
        return self.channels * self.sample_size


# Audio configuration as per Google documentation
# Input: 16-bit PCM, 16kHz, mono
# Output: 24kHz
INPUT_AUDIO_CONFIG = AudioConfig(sample_rate=16000, channels=1)  # Input to Gemini
OUTPUT_AUDIO_CONFIG = AudioConfig(sample_rate=24000, channels=1)  # Output from Gemini

# Add CORS for Vue frontend
from fastapi.middleware.cors import CORSMiddleware
from contextlib import asynccontextmanager


@asynccontextmanager
async def lifespan(app: FastAPI):
    """Handle application startup and shutdown."""
    # Startup
    logger.info("Starting up FastAPI server...")
    rag_initialized = await initialize_rag()
    if rag_initialized:
        logger.info("RAG service initialized successfully")
    else:
        logger.warning("RAG service failed to initialize - continuing without RAG")

    yield

    # Shutdown
    logger.info("Shutting down FastAPI server...")
    rag_service.close()


# Create FastAPI app
app = FastAPI(title="Gemini Live API Server", version="1.0.0", lifespan=lifespan)

app.add_middleware(
    CORSMiddleware,
    allow_origins=[
        "http://localhost:3000",
        "http://localhost:5173",
        "http://localhost:8080",
    ],  # Vue dev servers
    allow_credentials=True,
    allow_methods=["*"],
    allow_headers=["*"],
)

Base.metadata.create_all(bind=engine)

app.include_router(customer_router)
app.include_router(call_session_router)
app.include_router(transcript_router)
app.include_router(appointment_router)
app.include_router(property_router)
app.include_router(pdf_router)


def encode_audio_input(data: bytes, config: AudioConfig) -> dict:
    """Build message with user input audio bytes."""
    return {
        "realtimeInput": {
            "mediaChunks": [
                {
                    "mimeType": f"audio/pcm;rate={config.sample_rate}",
                    "data": base64.b64encode(data).decode("UTF-8"),
                }
            ],
        },
    }


def encode_text_input(text: str) -> dict:
    """Builds message with user input text."""
    return {
        "clientContent": {
            "turns": [
                {
                    "role": "USER",
                    "parts": [{"text": text}],
                }
            ],
            "turnComplete": True,
        },
    }


def decode_audio_output(input_msg: dict) -> bytes:
    """Returns byte string with model output audio."""
    result = []
    content_input = input_msg.get("serverContent", {})
    content = content_input.get("modelTurn", {})
    for part in content.get("parts", []):
        data = part.get("inlineData", {}).get("data", "")
        if data:
            result.append(base64.b64decode(data))
    return b"".join(result)


def extract_text_response(input_msg: dict) -> str:
    """Extract text response from Gemini message."""
    content_input = input_msg.get('serverContent', {})
    content = content_input.get('modelTurn', {})
    for part in content.get('parts', []):
        if 'text' in part:
            raw_text = part['text']
            
            # More aggressive filtering of tool artifacts
            if raw_text and any(pattern in raw_text.lower() for pattern in [
                'tool_response', 'function_responses', 'string_value', 
                '"id":', '"name":', '"response":', 'tool_outputs',
                '```tool_outputs', '{"answer"', '"answer":', 'tool_',
                'function_', '```json', '"result":'
            ]):
                print(f"🗑️ Filtering out text response containing tool artifacts: '{raw_text[:50]}...'")
                return ""
            
            # Return raw text for further cleaning by _clean_debug_artifacts
            return raw_text if raw_text else ""
    return ""


def save_audio_to_file(audio_data: bytes, config: AudioConfig, filename: str):
    """Save audio data to WAV file."""
    with wave.open(filename, "wb") as wav_file:
        wav_file.setnchannels(config.channels)
        wav_file.setsampwidth(config.sample_size)
        wav_file.setframerate(config.sample_rate)
        wav_file.writeframes(audio_data)


# Store active connections
active_connections = {}

<<<<<<< HEAD
def parse_appointment_string(appointment_str: str, call_session_id: int) -> dict:
    """
    Parse appointment string into database-compatible format.
    
    Expected format: "Customer: [Name], Phone: [Number], Date: [Date], Time: [Time], Purpose: [Purpose], Notes: [Notes]"
    Returns dict compatible with AppointmentCRUD.create_appointment()
    """
    try:
        # Initialize default values
        appointment_data = {
            "call_session_id": call_session_id,
            "title": "Property Appointment",
            "start_time": None,
            "end_time": None
        }
        
        # Parse customer name
        customer_match = re.search(r'Customer:\s*([^,]+)', appointment_str, re.IGNORECASE)
        customer_name = customer_match.group(1).strip() if customer_match else "Unknown Customer"
        
        # Parse phone number
        phone_match = re.search(r'Phone:\s*([^,]+)', appointment_str, re.IGNORECASE)
        phone_number = phone_match.group(1).strip() if phone_match else ""
        
        # Parse date
        date_match = re.search(r'Date:\s*([^,]+)', appointment_str, re.IGNORECASE)
        date_str = date_match.group(1).strip() if date_match else ""
        
        # Parse time
        time_match = re.search(r'Time:\s*([^,]+)', appointment_str, re.IGNORECASE)
        time_str = time_match.group(1).strip() if time_match else ""
        
        # Parse purpose
        purpose_match = re.search(r'Purpose:\s*([^,]+)', appointment_str, re.IGNORECASE)
        purpose = purpose_match.group(1).strip() if purpose_match else "Property viewing"
        
        # Parse notes
        notes_match = re.search(r'Notes:\s*(.+)', appointment_str, re.IGNORECASE)
        notes = notes_match.group(1).strip() if notes_match else ""
        
        # Create title
        appointment_data["title"] = f"{purpose} - {customer_name}"
        if phone_number:
            appointment_data["title"] += f" ({phone_number})"
        if notes:
            appointment_data["title"] += f" - {notes[:50]}"
        
        # Parse and convert date/time
        if date_str and time_str:
            # Try to parse different date formats
            date_formats = [
                "%Y-%m-%d",    # 2025-01-30
                "%m/%d/%Y",    # 01/30/2025
                "%d/%m/%Y",    # 30/01/2025
                "%B %d, %Y",   # January 30, 2025
                "%b %d, %Y",   # Jan 30, 2025
            ]
            
            parsed_date = None
            for date_format in date_formats:
                try:
                    parsed_date = datetime.strptime(date_str, date_format).date()
                    break
                except ValueError:
                    continue
            
            if not parsed_date:
                # Default to tomorrow if parsing fails
                parsed_date = (datetime.now() + timedelta(days=1)).date()
                print(f"⚠️ Could not parse date '{date_str}', defaulting to tomorrow")
            
            # Parse time
            time_formats = [
                "%H:%M",       # 14:00
                "%I:%M %p",    # 2:00 PM
                "%I %p",       # 2 PM
                "%H:%M:%S",    # 14:00:00
            ]
            
            parsed_time = None
            for time_format in time_formats:
                try:
                    parsed_time = datetime.strptime(time_str, time_format).time()
                    break
                except ValueError:
                    continue
            
            if not parsed_time:
                # Default to 10:00 AM if parsing fails
                parsed_time = datetime.strptime("10:00", "%H:%M").time()
                print(f"⚠️ Could not parse time '{time_str}', defaulting to 10:00 AM")
            
            # Combine date and time
            appointment_data["start_time"] = datetime.combine(parsed_date, parsed_time)
            
            # Set end time (1 hour later by default)
            appointment_data["end_time"] = appointment_data["start_time"] + timedelta(hours=1)
            
        else:
            # Default to tomorrow at 10:00 AM if no date/time provided
            tomorrow = datetime.now() + timedelta(days=1)
            appointment_data["start_time"] = tomorrow.replace(hour=10, minute=0, second=0, microsecond=0)
            appointment_data["end_time"] = appointment_data["start_time"] + timedelta(hours=1)
            print(f"⚠️ No date/time provided, defaulting to tomorrow 10:00 AM")
        
        print(f"📝 Parsed appointment: {customer_name} on {appointment_data['start_time']} - {appointment_data['title']}")
        return appointment_data
        
    except Exception as e:
        print(f"❌ Error parsing appointment string: {e}")
        print(f"❌ Original string: {appointment_str}")
        raise e
=======
>>>>>>> 7013916c

class GeminiLiveConnection:
    """Manages connection to Gemini Live API for a WebSocket client."""

    def __init__(self, client_websocket: WebSocket, call_session_id: int):
        self.client_ws = client_websocket
        self.gemini_ws: Optional[object] = None
        self.is_connected = False
        self.audio_chunks = []
        self.user_transcript_buffer = (
            ""  # Buffer for accumulating user transcript chunks
        )
        self.ai_transcript_buffer = ""  # Buffer for accumulating AI transcript chunks
        self.last_user_transcript_time = 0
        self.last_ai_transcript_time = 0
        self.last_sent_transcript = ""  # Store last sent transcript for supplementation
        self.pending_transcript_task = None  # Track pending delayed transcript
        self.pending_transcript_content = ""  # Store content of pending transcript
        self.proper_names = [
            "Mori Pines",
            "Gamuda Cove",
            "Enso Woods",
        ]  # Key property names to preserve
        self.transcript_timeout = (
            2.0  # Seconds to wait before sending incomplete transcript
        )
        self.last_rag_result = ""  # Store last RAG result for verification
        self.last_rag_query = ""   # Store last RAG query for verification
        self.call_session_id = call_session_id  # Store call session ID for database operations
        self._processing_response = False  # Flag to prevent duplicate processing
        self._initial_greeting_sent = False  # Flag to prevent duplicate initial greeting
        self.pending_appointment_data = ""  # Store appointment details during call session
        
    async def connect_to_gemini(self):
        """Connect to Gemini Live API."""
        try:
            ws_url = f"wss://{GEMINI_HOST}/ws/google.ai.generativelanguage.v1beta.GenerativeService.BidiGenerateContent?key={GOOGLE_API_KEY}"
            print(f"🔗 Connecting to Gemini Live...")
            logger.info("Connecting to Gemini Live API...")

            ssl_context = ssl.create_default_context(cafile=certifi.where())
            self.gemini_ws = await connect(ws_url, ssl=ssl_context)

            # Define RAG function for Gemini to call
            rag_function_declaration = {
                "name": "search_knowledge_base", 
                "description": """Search the knowledge base for property information.

                Use this function when users ask about:
                - Specific properties: Mori Pines, Gamuda Cove, Enso Woods
                - Property features, amenities, layouts, specifications  
                - Pricing, cost, or budget questions
                - General property inquiries or comparisons
                - Any real estate information requests
                
                Always call this function for property-related questions to get accurate, up-to-date information. Use only the information returned by this function in your response.""",
                "parameters": {
                    "type": "object",
                    "properties": {
                        "query": {
                            "type": "string",
                            "description": "The user's complete question or any property-related terms they mentioned. Include context like 'Tell me about Mori Pines' or 'What properties are available'."
                        }
                    },
                    "required": ["query"],
                },
            }
<<<<<<< HEAD
            
            # Define appointment retrieval function for Gemini to call
            appointment_function_declaration = {
                "name": "get_current_appointments",
                "description": """
                Use this function to retrieve current appointment data from the database.
                
                WHEN TO CALL:
                1. When customer asks about available time slots
                2. When customer wants to schedule an appointment
                3. When customer asks "when are you available?"
                4. When customer mentions wanting to book a viewing
                5. When customer asks about appointment availability
                
                This function returns all current appointments so you can determine:
                - Which time slots are already booked
                - What times are available for new appointments
                - Current appointment schedule to avoid conflicts
                """,
                "parameters": {
                    "type": "object",
                    "properties": {},
                    "required": []
                }
            }
            
            # Define appointment storage function for Gemini to call
            store_appointment_function_declaration = {
                "name": "store_appointment_details",
                "description": """
                Use this function to store confirmed appointment details during the call.
                
                WHEN TO CALL:
                1. When customer has confirmed they want to book an appointment
                2. After you have gathered customer name, phone number, and preferred date/time
                3. When customer says "yes" to booking confirmation
                4. Before telling customer "your appointment is confirmed"
                
                Store all appointment information in one complete string including:
                - Customer full name
                - Customer phone number  
                - Appointment date and time
                - Purpose/type of appointment (property viewing, consultation, etc.)
                - Any special notes or requests
                
                This stores the data temporarily during the call for processing after the call ends.
                """,
                "parameters": {
                    "type": "object",
                    "properties": {
                        "appointment_details": {
                            "type": "string",
                            "description": "Complete appointment information in format: 'Customer: [Name], Phone: [Number], Date: [Date], Time: [Time], Purpose: [Property viewing/consultation], Notes: [Any additional info]'"
                        }
                    },
                    "required": ["appointment_details"]
                }
            }
            
=======

>>>>>>> 7013916c
            # Send initial setup with audio response modality, transcription, optional VAD, and RAG tool
            setup_message = {
                "setup": {
                    "model": GEMINI_MODEL,
                    "generation_config": {
                        "response_modalities": ["AUDIO"],
                        "speech_config": {
                            "voice_config": {"prebuilt_voice_config": {"voice_name": "Kore"}}
                        },
                        # "temperature": 0.7,  # Higher temperature for more natural, varied speech
                    },
                    "output_audio_transcription": {},
                    "input_audio_transcription": {},
                }
            }

            # Add VAD configuration only if enabled
            if ENABLE_VAD:
                setup_message["setup"]["realtime_input_config"] = {
                    # Voice Activity Detection (VAD) configuration - More sensitive settings
                    # Based on Example 8 from Google's Gemini Live API reference
                    "automatic_activity_detection": {
                        "disabled": False,  # Enable VAD
                        "start_of_speech_sensitivity": "START_SENSITIVITY_HIGH",  # Very sensitive to speech start
                        "end_of_speech_sensitivity": "END_SENSITIVITY_HIGH",  # More sensitive to speech end
                        "prefix_padding_ms": 100,  # Include 100ms before detected speech start
                        "silence_duration_ms": 300,  # Wait 300ms of silence before considering speech ended
                    }
                }
                print(f"🎙️ VAD enabled with HIGH sensitivity settings")
            else:
                print(f"🎙️ VAD disabled - using continuous audio streaming")
            
            # 2. Property type preference (Semi-detached, Terrace, Bungalow, Apartments)
            # 3. Purpose of purchase (investment, own stay, family)
            
            # Add system instruction and tools
            setup_message["setup"]["system_instruction"] = {
                "parts": [{
                    "text": """
                            You are Gina, a friendly and professional sales consultant for Gamuda Cove sales gallery located in Bandar Gamuda Cove, Kuala Langat, Selangor.

                            IMPORTANT: Always use your available functions to get accurate information.
                            
                            For property questions: Use search_knowledge_base() to get current property details.
                            For appointment questions: Use get_current_appointments() to check availability.
                            
                            Respond naturally and conversationally after getting function results.

                            VOICE CONVERSATION GUIDELINES:
                            - This is a voice conversation, so keep responses conversational and natural
                            - Use casual language with phrases like "Well...", "You know...", "I mean..."
                            - Keep responses concise and engaging - aim for 1-2 sentences per response
                            - Mirror the customer's energy and speaking style
                            - Always sound enthusiastic about the properties

                            YOUR ROLE:
                            - Help customers learn about properties at Gamuda Cove
                            - Guide conversations toward scheduling a viewing appointment
                            - Answer questions about townships, property details, pricing, and amenities
                            - Use the search_knowledge_base function to get specific property information
                            - Use the get_current_appointments function to check available time slots
                            - Use the store_appointment_details function to save confirmed bookings
                            - Guide customers through the appointment booking process

                            CONVERSATION FLOW:
                            1. When prompted to greet, provide a warm welcome as Gina from Gamuda Cove sales gallery
                            2. For property questions, immediately call search_knowledge_base() and provide specific information
                            3. Guide them toward booking an appointment after providing the requested information

                            APPOINTMENT BOOKING PROCESS:
                            When customers show interest in booking:
                            1. Call get_current_appointments() to check availability
                            2. Gather customer details: full name, phone number, preferred date/time
                            3. When customer confirms booking, immediately call store_appointment_details() with format:
                               "Customer: [Full Name], Phone: [Phone Number], Date: [Date], Time: [Time], Purpose: [Property viewing/consultation], Notes: [Any special requests]"
                            4. Confirm to customer that their appointment is booked

                            MANDATORY FUNCTION CALLING RULES:
                            🚨 MUST CALL search_knowledge_base() FOR:
                            - ANY mention of "Mori Pines", "Gamuda Cove", "Enso Woods", or any property name
                            - ANY words like "property", "development", "project", "township"
                            - ANY pricing, cost, budget, or "how much" questions
                            - ANY features, amenities, layouts, specifications questions
                            - ANY comparisons between properties or projects
                            - ANY general questions like "what do you have", "tell me about"
                            - ANY questions about availability, floor plans, or details
                            - EVERY real estate information request

                            🚨 MUST CALL get_current_appointments() FOR:
                            - ANY mention of "appointment", "schedule", "book", "available", "when"
                            - ANY questions about time slots or availability
                            - ANY interest in viewing or meeting
                            
                            🚨 MUST CALL store_appointment_details() FOR:
                            - When customer confirms they want to book an appointment
                            - After gathering customer name, phone, date, and time
                            - Before telling customer "your appointment is confirmed"
                            - To save the booking details during the call

                            CRITICAL ANTI-HALLUCINATION RULES:
                            - You can ONLY use information returned by function calls
                            - FORBIDDEN: Creating any property details not in function response
                            - FORBIDDEN: Adding bedroom counts, prices, sizes not provided by functions
                            - MANDATORY: If function says "1,785 to 2,973 sq ft" - use that exact range
                            - MANDATORY: If function says "3 to 5 bedrooms" - use that exact range
                            - NEVER mix function data with your own knowledge
                            - If function returns no data, say "I don't have that information available"
                            """
                    }
                ]
            }

            # Add tools
            setup_message["setup"]["tools"] = [
<<<<<<< HEAD
                {
                    "function_declarations": [rag_function_declaration, appointment_function_declaration, store_appointment_function_declaration]
                }
            ]
            print(f"📤 Sending setup to Gemini ({GEMINI_MODEL}) with RAG, appointment retrieval, and appointment storage functions")
            
=======
                {"function_declarations": [rag_function_declaration]}
            ]
            print(f"📤 Sending setup to Gemini ({GEMINI_MODEL}) with RAG function")

>>>>>>> 7013916c
            await self.gemini_ws.send(json.dumps(setup_message))

            # Wait for setup response with timeout
            try:
                import asyncio

                setup_response = await asyncio.wait_for(
                    self.gemini_ws.recv(), timeout=10.0
                )
                setup_data = json.loads(setup_response)

                if "setupComplete" in setup_data:
                    print(f"✅ Gemini connected & configured")
                else:
                    print(f"⚠️ Setup response: {list(setup_data.keys())}")

            except asyncio.TimeoutError:
                print(f"⏰ Gemini setup timeout (10s)")
                raise Exception("Gemini setup timeout")
            except Exception as setup_err:
                print(f"❌ Setup error: {setup_err}")
                raise setup_err

            self.is_connected = True

            # Start listening to Gemini responses in background
            import asyncio

            asyncio.create_task(self._listen_to_gemini())
            print(f"👂 Listening for Gemini responses")
            
            # Send initial greeting to trigger Gina's response (only once)
            if not self._initial_greeting_sent:
                # Send a simple prompt to trigger AI greeting without user input
                initial_prompt = "Please greet the customer as Gina from Gamuda Cove sales gallery."
                await self.send_text_to_gemini(initial_prompt)
                print(f"👋 Sent greeting prompt to trigger Gina's welcome message")
                self._initial_greeting_sent = True
            
            # Wait a moment for any immediate responses
            await asyncio.sleep(1)
            print(f"✅ Setup complete, ready for interactions")

        except Exception as e:
            logger.error(f"Error connecting to Gemini: {e}")
            print(f"❌ GEMINI CONNECTION FAILED: {e}")
            await self.client_ws.send_json(
                {"type": "error", "message": f"Failed to connect to Gemini: {e}"}
            )

    async def _listen_to_gemini(self):
        """Listen for messages from Gemini Live API."""
        try:
            async for message in self.gemini_ws:
                msg_data = json.loads(message)

                # Debug: Log all Gemini messages to understand the structure
                # print(f"🔍 FULL Gemini message: {json.dumps(msg_data, indent=2)}")

                # Debug: Check specifically for transcription fields
                server_content = msg_data.get("serverContent", {})
                # if 'input_transcription' in server_content:
                #     print(f"🎯 Found input_transcription: {server_content['input_transcription']}")
                # if 'output_transcription' in server_content:
                #     print(f"🎯 Found output_transcription: {server_content['output_transcription']}")
                # if 'inputTranscription' in server_content:
                #     print(f"🎯 Found inputTranscription: {server_content['inputTranscription']}")
                # if 'outputTranscription' in server_content:
                #     print(f"🎯 Found outputTranscription: {server_content['outputTranscription']}")

                # # Check all keys in serverContent
                # if server_content:
                #     print(f"🔑 serverContent keys: {list(server_content.keys())}")

                # Check for potential RAG-triggering content without function call
                model_turn = server_content.get("modelTurn", {})
                if model_turn and "toolCall" not in msg_data:
                    parts = model_turn.get("parts", [])
                    for part in parts:
<<<<<<< HEAD
                        if 'text' in part:
                            text_content = part['text']
                            
                            # Check for property keywords that should trigger function calls
                            property_keywords = ["mori pines", "gamuda cove", "enso woods", "property", "development", "project", "township", "amenities", "features", "price", "cost", "bedroom", "bathroom", "size", "layout"]
                            appointment_keywords = ["appointment", "schedule", "book", "available", "when", "viewing", "visit"]
                            
                            has_property_keywords = any(keyword in text_content.lower() for keyword in property_keywords)
                            has_appointment_keywords = any(keyword in text_content.lower() for keyword in appointment_keywords)
                            
                            # Check if Gemini is providing info without function call
                            if has_property_keywords:
                                print(f"🚨 CRITICAL: GEMINI BYPASSED FUNCTION CALLING!")
                                print(f"🚨 Text contains property keywords but NO function call made")
                                print(f"🚨 Response: '{text_content[:100]}...'")
                                print(f"🚨 Keywords found: {[kw for kw in property_keywords if kw in text_content.lower()]}")
                                print(f"🚨 GEMINI MUST CALL search_knowledge_base() for ANY property question!")
                                
                            if has_appointment_keywords:
                                print(f"🚨 CRITICAL: GEMINI BYPASSED APPOINTMENT FUNCTION!")
                                print(f"🚨 Text contains appointment keywords but NO function call made")
                                print(f"🚨 Response: '{text_content[:100]}...'")
                                print(f"🚨 Keywords found: {[kw for kw in appointment_keywords if kw in text_content.lower()]}")
                                print(f"🚨 GEMINI MUST CALL get_current_appointments() for ANY appointment question!")
                            
                            # Check for fake "searching" behavior
                            fake_search_phrases = ["let me search", "i'm checking", "querying", "initiating", "retrieving", "looking up"]
                            if any(phrase in text_content.lower() for phrase in fake_search_phrases):
                                print(f"🚨 FAKE SEARCH DETECTED!")
                                print(f"🚨 Gemini is pretending to search instead of calling functions")
                                print(f"🚨 Response: '{text_content}'")
                                print(f"🚨 This is PROHIBITED behavior - functions must be called immediately!")
                            
                            # Check if Gemini is saying "I don't have information" without calling RAG
                            if any(phrase in text_content.lower() for phrase in ["don't have", "no information", "not sure", "can't help"]):
                                print(f"⚠️ GEMINI CLAIMS NO INFO WITHOUT RAG CALL: '{text_content}'")
                                print(f"⚠️ This suggests Gemini didn't call search_knowledge_base function!")
                                print(f"⚠️ Full message: {json.dumps(msg_data, indent=2)}")
                            
                            # Check if we recently sent RAG results that are being ignored
                            if hasattr(self, 'last_rag_result') and self.last_rag_result:
                                print(f"🚨 RECENT RAG RESULT WAS IGNORED!")
                                print(f"🚨 Last RAG query: '{self.last_rag_query}'")
                                print(f"🚨 Last RAG result: '{self.last_rag_result[:200]}...'")
                                print(f"🚨 Gemini should have used this information but ignored it!")
                
=======
                        if "text" in part:
                            text_content = part["text"]
                            # Check if Gemini is saying "I don't have information" without calling RAG
                            if any(
                                phrase in text_content.lower()
                                for phrase in [
                                    "don't have",
                                    "no information",
                                    "not sure",
                                    "can't help",
                                ]
                            ):
                                print(
                                    f"⚠️ GEMINI CLAIMS NO INFO WITHOUT RAG CALL: '{text_content}'"
                                )
                                print(
                                    f"⚠️ This suggests Gemini didn't call search_knowledge_base function!"
                                )
                                print(
                                    f"⚠️ Full message: {json.dumps(msg_data, indent=2)}"
                                )

                            # Check if Gemini is ignoring function results (more serious issue)
                            if any(
                                phrase in text_content.lower()
                                for phrase in ["don't have", "no information"]
                            ) and any(
                                keyword in text_content.lower()
                                for keyword in ["mori pines", "gamuda", "property"]
                            ):
                                print(f"🚨 CRITICAL: GEMINI IGNORING FUNCTION RESULTS!")
                                print(
                                    f"🚨 Gemini claims no info about property topics that should trigger RAG"
                                )
                                print(f"🚨 Response: '{text_content}'")
                                print(
                                    f"🚨 This indicates Gemini is not using function call results properly!"
                                )

                                # Check if we recently sent RAG results that are being ignored
                                if (
                                    hasattr(self, "last_rag_result")
                                    and self.last_rag_result
                                ):
                                    print(f"🚨 RECENT RAG RESULT WAS IGNORED!")
                                    print(f"🚨 Last RAG query: '{self.last_rag_query}'")
                                    print(
                                        f"🚨 Last RAG result: '{self.last_rag_result[:200]}...'"
                                    )
                                    print(
                                        f"🚨 Gemini should have used this information but ignored it!"
                                    )

>>>>>>> 7013916c
                # Extract transcripts using SDK-like patterns
                await self._extract_transcripts_sdk_style(msg_data)

                # Handle different types of server content
                if "serverContent" in msg_data:
                    server_content = msg_data["serverContent"]

                    # Check for user transcript in grounding metadata
                    if "groundingMetadata" in server_content:
                        grounding = server_content["groundingMetadata"]
                        if "groundingSupports" in grounding:
                            for support in grounding["groundingSupports"]:
                                if (
                                    "segment" in support
                                    and "text" in support["segment"]
                                ):
                                    user_text = support["segment"]["text"]
                                    print(
                                        f'👤 User said (from grounding): "{user_text}"'
                                    )
                                    await self.client_ws.send_json(
                                        {
                                            "type": "user_transcript",
                                            "content": user_text,
                                        }
                                    )

                    # Check for user transcript (clientContent) - alternative location
                    if "clientContent" in server_content:
                        client_content = server_content["clientContent"]
                        turns = client_content.get("turns", [])

                        for turn in turns:
                            if turn.get("role") == "USER":
                                parts = turn.get("parts", [])
                                for part in parts:
                                    if "text" in part:
                                        user_text = part["text"]
                                        print(f'👤 User said: "{user_text}"')

                                        # Send user transcript to frontend
                                        await self.client_ws.send_json(
                                            {
                                                "type": "user_transcript",
                                                "content": user_text,
                                            }
                                        )

                    # Handle AI model responses
                    model_turn = server_content.get("modelTurn", {})
                    if model_turn:
                        parts = model_turn.get("parts", [])

                        if parts:
                            text_parts = [p for p in parts if "text" in p]
                            audio_parts = [p for p in parts if "inlineData" in p]

                            # Extract and send any text responses to frontend
                            if text_parts and not self._processing_response:
                                self._processing_response = True
                                try:
                                    text_content = text_parts[0]['text']
                                    
                                    # Clean the text content to remove tool artifacts
                                    cleaned_content = self._clean_debug_artifacts(text_content)
                                    
                                    if cleaned_content and cleaned_content.strip():
                                        text_preview = cleaned_content[:60] + ('...' if len(cleaned_content) > 60 else '')
                                        print(f"📨 Gemini text (cleaned): \"{text_preview}\"")
                                        
                                        # Send cleaned text to frontend
                                        await self.client_ws.send_json({
                                            "type": "text",
                                            "content": cleaned_content
                                        })
                                    else:
                                        print(f"🗑️ Filtered out text response containing only tool artifacts")
                                finally:
                                    self._processing_response = False
                            
                            if audio_parts:
                                audio_size = len(
                                    audio_parts[0]["inlineData"].get("data", "")
                                )
                                # print(f"🔊 Gemini audio: {audio_size} chars")

                    if server_content.get("turnComplete"):
                        print(f"✅ Turn complete")
                    if server_content.get("interrupted"):
                        print(f"⏸️ AI response interrupted by user")
                        # Forward interruption to frontend immediately
                        await self.client_ws.send_json(
                            {
                                "type": "interrupted",
                                "message": "AI response interrupted by user speech",
                            }
                        )

                # Handle function calls from Gemini
                if "toolCall" in msg_data:
                    await self._handle_tool_call(msg_data["toolCall"])
                else:
                    await self._process_gemini_message(msg_data)

        except Exception as e:
            logger.error(f"Error listening to Gemini: {e}")
            print(f"❌ GEMINI LISTENING ERROR: {e}")
            await self.client_ws.send_json(
                {"type": "error", "message": f"Gemini connection error: {e}"}
            )

    async def _extract_transcripts_sdk_style(self, msg_data: dict):
        """Extract transcripts using various possible field names."""
        try:
            server_content = msg_data.get("serverContent", {})

            # Check multiple possible field names for input transcription (user speech)
            input_transcript_fields = [
                "input_transcription",
                "inputTranscription",
                "userTranscript",
                "speechRecognition",
            ]
            for field in input_transcript_fields:
                if field in server_content:
                    transcript_data = server_content[field]
                    print(
                        f"🎯 Found user transcript field '{field}': {transcript_data}"
                    )

                    # Try different text field names
                    text_content = None
                    for text_field in ["text", "transcript", "content"]:
                        if text_field in transcript_data:
                            text_content = transcript_data[text_field]
                            break

                    if text_content:
                        # Accumulate transcript chunks
                        self.user_transcript_buffer += text_content
                        print(
                            f'👤 User transcript chunk: "{text_content}" (buffer: "{self.user_transcript_buffer}")'
                        )
                        print(
                            f"👤 Chunk length: {len(text_content)}, Buffer length: {len(self.user_transcript_buffer)}"
                        )

                        # Debug: Check if this chunk contains key words
                        key_words = ['mori', 'pines', 'gamuda', 'cove', 'property', 'project', 'development', 'township', 'estate', 'estate', 'budget']
                        for word in key_words:
                            if word in text_content.lower():
                                print(
                                    f"🎯 FOUND KEY WORD '{word}' in transcript chunk: \"{text_content}\""
                                )

                        # Check for potential language detection issues
                        if any(
                            "\u3040" <= char <= "\u309f" or "\u30a0" <= char <= "\u30ff"
                            for char in text_content
                        ):
                            print(
                                f'⚠️ Japanese characters detected in user speech: "{text_content}"'
                            )
                        if any("\u4e00" <= char <= "\u9fff" for char in text_content):
                            print(
                                f'⚠️ Chinese characters detected in user speech: "{text_content}"'
                            )

                        # Improved transcript handling with proper name preservation
                        current_time = time.time()
                        should_send = False

                        # Check if buffer contains proper names - if so, wait longer to get full context
                        contains_proper_name = any(
                            name.lower() in self.user_transcript_buffer.lower()
                            for name in self.proper_names
                        )

                        # Send conditions (more conservative to preserve proper names)
                        if (
                            text_content.endswith(".")
                            or text_content.endswith("?")
                            or text_content.endswith("!")
                        ):
                            should_send = True
                            print(
                                f"👤 Detected sentence ending punctuation: '{text_content[-1]}'"
                            )
                        elif (
                            len(self.user_transcript_buffer.strip().split()) >= 8
                        ):  # Increased from 4 to 8 words
                            should_send = True
                            print(
                                f"👤 Sending transcript after {len(self.user_transcript_buffer.strip().split())} words"
                            )
                        elif (
                            contains_proper_name
                            and len(self.user_transcript_buffer.strip().split()) >= 6
                        ):
                            should_send = True
                            print(
                                f"👤 Sending transcript with proper name after {len(self.user_transcript_buffer.strip().split())} words"
                            )
                        elif (
                            current_time - self.last_user_transcript_time
                            > self.transcript_timeout
                        ):
                            should_send = True
                            print(
                                f"👤 Sending transcript due to timeout ({self.transcript_timeout}s)"
                            )

                        if should_send and self.user_transcript_buffer.strip():
                            # Clean up the transcript before sending
                            cleaned_transcript = self._clean_transcript(
                                self.user_transcript_buffer.strip()
                            )
                            print(
                                f'👤 Sending complete user transcript: "{cleaned_transcript}"'
                            )

                            # Store the transcript for potential supplementation
                            self.last_sent_transcript = cleaned_transcript

                            # Save user transcript to database
                            try:
                                db = next(get_db())
                                create_session_message(
                                    db=db,
                                    session_id=self.call_session_id,
                                    message=cleaned_transcript,
                                    message_by="User",
                                )
                                print(f"💾 Saved user transcript to database")
                            except Exception as e:
                                print(
                                    f"❌ Error saving user transcript to database: {e}"
                                )
                            finally:
                                if db:
                                    db.close()

                            # Send to frontend
                            await self.client_ws.send_json(
                                {
                                    "type": "user_transcript",
                                    "content": cleaned_transcript,
                                }
                            )
                            self.user_transcript_buffer = ""  # Clear buffer
                        else:
                            print(
                                f'👤 Buffering transcript: "{self.user_transcript_buffer}"'
                            )

                        self.last_user_transcript_time = current_time

            # Check multiple possible field names for output transcription (AI speech)
            output_transcript_fields = [
                "output_transcription",
                "outputTranscription",
                "aiTranscript",
                "speechOutput",
            ]
            for field in output_transcript_fields:
                if field in server_content:
                    transcript_data = server_content[field]
                    # print(f"🎯 Found AI transcript field '{field}': {transcript_data}")

                    # Try different text field names
                    text_content = None
                    for text_field in ["text", "transcript", "content"]:
                        if text_field in transcript_data:
                            text_content = transcript_data[text_field]
                            break

                    if text_content:
                        # No filtering needed - process all content
                        
                        # Accumulate AI transcript chunks
                        self.ai_transcript_buffer += text_content
                        # print(f"🤖 AI transcript chunk: \"{text_content}\" (buffer: \"{self.ai_transcript_buffer}\")")

                        # Only send transcript when we detect definitive end of sentence
                        # Remove timing-based sending to avoid premature messages
                        if (text_content.endswith('.') or text_content.endswith('?') or 
                            text_content.endswith('!') or text_content.endswith('\n')):
                            
                            if self.ai_transcript_buffer.strip() and not self._processing_response:
                                self._processing_response = True
                                try:
                                    # Get the complete transcript
                                    transcript = self.ai_transcript_buffer.strip()
                                    
                                    print(f"🤖 Sending complete AI transcript: \"{transcript}\"")
                                    
                                    # Save AI transcript to database
                                    try:
                                        db = next(get_db())
                                        create_session_message(
                                            db=db,
                                            session_id=self.call_session_id,
                                            message=transcript,
                                            message_by="AI"
                                        )
                                        print(f"💾 Saved AI transcript to database")
                                    except Exception as e:
                                        print(f"❌ Error saving AI transcript to database: {e}")
                                    finally:
                                        if db:
                                            db.close()
                                    
                                    # Send to frontend
                                    await self.client_ws.send_json({
                                        "type": "text",
                                        "content": transcript
                                    })
                                    
                                    self.ai_transcript_buffer = ""  # Clear buffer
                                finally:
                                    self._processing_response = False
                        
                        self.last_ai_transcript_time = time.time()

            # Handle audio chunks (for playback)
            if "audio_chunk" in server_content:
                audio_chunk = server_content["audio_chunk"]
                if "data" in audio_chunk:
                    print(f"🔊 Audio chunk received: {len(audio_chunk['data'])} chars")

            # Handle Voice Activity Detection (VAD) events
            if "activity_start" in msg_data or "activityStart" in msg_data:
                print(f"🎙️ VAD: User started speaking - will interrupt AI if speaking")
                # Send activity start notification to frontend
                await self.client_ws.send_json(
                    {"type": "activity_start", "message": "User started speaking"}
                )
                # Send interruption signal to stop AI speech immediately
                await self.client_ws.send_json(
                    {"type": "interrupted", "message": "AI speech interrupted by user"}
                )

                # Send audio stream end to flush any buffered audio
                if self.gemini_ws and self.is_connected:
                    try:
                        audio_stream_end_message = {
                            "realtimeInput": {"audioStreamEnd": True}
                        }
                        await self.gemini_ws.send(json.dumps(audio_stream_end_message))
                        print(f"📤 Sent audio stream end signal to Gemini")
                    except Exception as e:
                        print(f"❌ Error sending audio stream end: {e}")
                # Clear any old transcript buffer when user starts speaking
                self.user_transcript_buffer = ""
                # Clear last sent transcript to ensure we don't supplement old messages
                self.last_sent_transcript = ""

            if "activity_end" in msg_data or "activityEnd" in msg_data:
                print(f"🎙️ VAD: User stopped speaking")
                # Send activity end notification to frontend
                await self.client_ws.send_json(
                    {"type": "activity_end", "message": "User stopped speaking"}
                )
                # Always flush user transcript when user stops speaking, with delay to prevent UI flickering
                if self.user_transcript_buffer.strip():
                    print(
                        f'👤 Scheduling delayed user transcript send: "{self.user_transcript_buffer.strip()}"'
                    )
                    # Store the current transcript for delayed sending (cleaned)
                    pending_transcript = self._clean_transcript(
                        self.user_transcript_buffer.strip()
                    )
                    self.user_transcript_buffer = ""
                    self.pending_transcript_content = (
                        pending_transcript  # Store for potential supplementation
                    )

                    # Cancel any existing pending transcript task
                    if (
                        self.pending_transcript_task
                        and not self.pending_transcript_task.done()
                    ):
                        self.pending_transcript_task.cancel()

                    # Schedule delayed send (800ms delay to allow for potential RAG supplementation)
                    self.pending_transcript_task = asyncio.create_task(
                        self._send_delayed_transcript(pending_transcript)
                    )
                else:
                    print(f"👤 No user transcript to flush (buffer was empty)")

            # Handle VAD speech detected event (indicates audio was detected but not necessarily speech)
            if "speechDetected" in msg_data:
                speech_detected = msg_data["speechDetected"]
                print(f"🎙️ VAD: Speech detected = {speech_detected}")
                await self.client_ws.send_json(
                    {"type": "speech_detected", "detected": speech_detected}
                )

            # Removed generic text field search to reduce debug noise

        except Exception as e:
            print(f"❌ Transcript extraction error: {e}")

    async def _send_delayed_transcript(self, transcript_content: str):
        """Send transcript after a delay, unless cancelled by supplementation."""
        try:
            # Wait for 800ms to allow potential RAG supplementation
            await asyncio.sleep(0.8)

            # Check if this transcript is still the latest (not replaced by supplementation)
            if (
                self.pending_transcript_task
                and not self.pending_transcript_task.cancelled()
            ):
                print(f'👤 Sending delayed transcript: "{transcript_content}"')
                await self.client_ws.send_json(
                    {"type": "user_transcript", "content": transcript_content}
                )
                self.last_sent_transcript = transcript_content
                self.pending_transcript_task = None
                self.pending_transcript_content = ""  # Clear pending content
            else:
                print(f"👤 Delayed transcript cancelled (replaced by supplementation)")

        except asyncio.CancelledError:
            print(f"👤 Delayed transcript task was cancelled")
        except Exception as e:
            print(f"❌ Error sending delayed transcript: {e}")

    async def _handle_tool_call(self, tool_call):
        """Handle function calls from Gemini."""
        try:
            print(f"🔧 Function call received")

            for function_call in tool_call.get("functionCalls", []):
                function_name = function_call.get("name")
                function_args = function_call.get("args", {})
                function_id = function_call.get("id")

                print(f"🔍 Calling function: {function_name}")
                print(f"📋 Args: {function_args}")

                if function_name == "search_knowledge_base":
                    # Execute RAG search
                    query = function_args.get("query", "")
                    print(f"🔍 Searching RAG: '{query}'")
                    print(f"🔍 RAG service chain available: {bool(rag_service.chain)}")

                    # Supplement incomplete transcript ONLY if we have a pending transcript from current user input
                    # This ensures we don't accidentally modify old messages
                    if (
                        self.pending_transcript_task
                        and not self.pending_transcript_task.done()
                        and self.pending_transcript_content
                    ):
                        # We have a pending transcript from the current user input - supplement it
                        current_transcript = self.pending_transcript_content
                        print(
                            f"🔍 Found pending transcript task - will supplement before sending"
                        )
                        print(f'   Pending transcript: "{current_transcript}"')
                        print(f'   RAG query: "{query}"')

                        # Cancel the pending task so we can send supplemented version immediately
                        self.pending_transcript_task.cancel()

                        # Check if the query contains information missing from transcript
                        transcript_lower = current_transcript.lower()
                        query_lower = query.lower()

                        # If query has content not in transcript, create a supplemented version
                        missing_words = [
                            word
                            for word in query_lower.split()
                            if word not in transcript_lower
                        ]
                        if missing_words:
                            # Insert the missing words before the punctuation
                            if current_transcript.endswith("?"):
                                supplemented_transcript = f"{current_transcript[:-1]} {' '.join(missing_words)}?"
                            else:
                                supplemented_transcript = (
                                    f"{current_transcript} {' '.join(missing_words)}"
                                )

                            print(f"🔧 Supplementing current incomplete transcript:")
                            print(f'   Original: "{current_transcript}"')
                            print(f"   Missing words: {missing_words}")
                            print(f'   Result: "{supplemented_transcript}"')

                            # Send as initial transcript (replacing the delayed one)
                            await self.client_ws.send_json(
                                {
                                    "type": "user_transcript",
                                    "content": supplemented_transcript,
                                }
                            )

                            self.last_sent_transcript = supplemented_transcript
                            self.pending_transcript_task = (
                                None  # Clear pending task reference
                            )
                            self.pending_transcript_content = (
                                ""  # Clear pending content
                            )
                        else:
                            # No missing words, just send the original transcript
                            print(
                                f"🔍 No supplementation needed, sending original transcript"
                            )
                            await self.client_ws.send_json(
                                {
                                    "type": "user_transcript",
                                    "content": current_transcript,
                                }
                            )
                            self.last_sent_transcript = current_transcript
                            self.pending_transcript_task = None
                            self.pending_transcript_content = ""
                    else:
                        print(
                            f"🔍 No pending transcript to supplement - RAG query processed independently"
                        )

                        # Alternative: If no pending transcript but we have a RAG query,
                        # it means Gemini understood audio that STT might have missed
                        if query and not self.last_sent_transcript:
                            print(
                                f"🔧 STT might have missed audio - Gemini understood: '{query}'"
                            )
                            print(f"🔧 Consider this as evidence of STT quality issues")

                            # Log for analysis
                            print(f"📊 AUDIO PROCESSING DISCREPANCY:")
                            print(
                                f"   STT Result: {self.last_sent_transcript or 'NONE'}"
                            )
                            print(f"   Gemini Understood: {query}")
                            print(
                                f"   This suggests STT quality issues with proper names/complex phrases"
                            )

                    rag_result = await process_rag_query(query)
                    
                    # Get clean answer text directly
                    answer_text = rag_result.get('answer', '').strip()
                    
                    if answer_text and answer_text != "I couldn't process your question.":
                        # Simple cleaning - just the basic text
                        result_text = answer_text.replace("According to", "").replace("Based on", "").strip()
                        print(f"📚 RAG result: '{result_text[:100]}...'")
                    else:
                        result_text = "I don't have specific information about that."
                        print(f"📚 No RAG answer found")
                    
                    # Send ONLY the clean text as function response with explicit instruction
                    function_response = {
                        "tool_response": {
                            "function_responses": [
                                {
                                    "id": function_id,
                                    "name": function_name,
                                    "response": {
                                        "result": {"string_value": result_text}
                                    },
                                }
                            ]
                        }
                    }
                    
                    print(f"📤 Sending clean RAG result to Gemini")
                    await self.gemini_ws.send(json.dumps(function_response))
                    
                    self.last_rag_result = result_text
                    self.last_rag_query = query
                    print(f"✅ Function response sent")
                    
                elif function_name == 'get_current_appointments':
                    # Execute appointment retrieval
                    print(f"📅 Retrieving current appointments from database")
                    
                    try:
                        # Get database session
                        db = next(get_db())
                        
                        # Get all appointments using the CRUD function
                        appointments = AppointmentCRUD.get_all_appointments(db)
                        
                        # Format appointments for Gemini
                        if appointments:
                            appointment_data = []
                            for appointment in appointments:
                                appointment_info = {
                                    "id": appointment.id,
                                    "call_session_id": appointment.call_session_id,
                                    "title": appointment.title,
                                    "start_time": appointment.start_time.strftime("%Y-%m-%d %H:%M:%S"),
                                    "end_time": appointment.end_time.strftime("%Y-%m-%d %H:%M:%S"),
                                    "created_at": appointment.created_at.strftime("%Y-%m-%d %H:%M:%S")
                                }
                                appointment_data.append(appointment_info)
                            
                            result_text = f"Current appointments in database: {len(appointments)} appointments found. " + \
                                        "Here are the scheduled appointments: " + \
                                        "; ".join([
                                            f"'{apt['title']}' on {apt['start_time']} to {apt['end_time']}"
                                            for apt in appointment_data
                                        ])
                            print(f"📅 Found {len(appointments)} appointments")
                        else:
                            result_text = "No appointments currently scheduled in the database. All time slots are available for booking."
                            print(f"📅 No appointments found")
                        
                    except Exception as e:
                        result_text = f"Error retrieving appointments: {str(e)}"
                        print(f"❌ Error retrieving appointments: {e}")
                    finally:
                        if 'db' in locals():
                            db.close()
                    
                    # Send appointment data as function response
                    function_response = {
                        "tool_response": {
                            "function_responses": [{
                                "id": function_id,
                                "name": function_name,
                                "response": {"result": {"string_value": result_text}}
                            }]
                        }
                    }
                    
                    print(f"📤 Sending appointment data to Gemini")
                    await self.gemini_ws.send(json.dumps(function_response))
                    print(f"✅ Appointment function response sent")
                    
                elif function_name == 'store_appointment_details':
                    # Store appointment details temporarily during call session
                    appointment_details = function_args.get('appointment_details', '')
                    print(f"📝 Storing appointment details during call session")
                    
                    if appointment_details.strip():
                        # Store the appointment data in the session
                        self.pending_appointment_data = appointment_details.strip()
                        
                        print(f"📝 Appointment stored: {appointment_details}")
                        
                        result_text = f"Appointment details have been successfully recorded for this call session. The appointment will be processed when the call ends."
                        
                        # Send confirmation to Gemini
                        function_response = {
                            "tool_response": {
                                "function_responses": [{
                                    "id": function_id,
                                    "name": function_name,
                                    "response": {"result": {"string_value": result_text}}
                                }]
                            }
                        }
                        
                        print(f"📤 Sending appointment storage confirmation to Gemini")
                        await self.gemini_ws.send(json.dumps(function_response))
                        print(f"✅ Appointment storage confirmation sent")
                        
                    else:
                        result_text = "No appointment details provided. Please provide complete appointment information."
                        
                        function_response = {
                            "tool_response": {
                                "function_responses": [{
                                    "id": function_id,
                                    "name": function_name,
                                    "response": {"result": {"string_value": result_text}}
                                }]
                            }
                        }
                        
                        print(f"⚠️ Empty appointment details provided")
                        await self.gemini_ws.send(json.dumps(function_response))
                    
                else:
                    print(f"❓ Unknown function: {function_name}")

        except Exception as e:
            logger.error(f"Error handling tool call: {e}")
            print(f"❌ Tool call error: {e}")

    async def _process_gemini_message(self, msg_data: dict):
        """Process message from Gemini and forward to client."""
        try:
            # Handle audio output
            if audio_data := decode_audio_output(msg_data):
                self.audio_chunks.append(audio_data)

                # Send audio data to client
                audio_b64 = base64.b64encode(audio_data).decode("utf-8")
                await self.client_ws.send_json(
                    {
                        "type": "audio",
                        "data": audio_b64,
                        "config": {
                            "sample_rate": OUTPUT_AUDIO_CONFIG.sample_rate,
                            "channels": OUTPUT_AUDIO_CONFIG.channels,
                        },
                    }
                })
            
            # Handle text responses (avoid duplicate processing)
            if text_response := extract_text_response(msg_data):
                if not self._processing_response:
                    self._processing_response = True
                    try:
                        # Send response directly - no complex cleaning needed
                        await self.client_ws.send_json({
                            "type": "text",
                            "content": text_response
                        })
                    finally:
                        self._processing_response = False
            
            # Handle turn completion
            if "turnComplete" in msg_data.get("serverContent", {}):
                # Flush any remaining transcript buffers
                if self.ai_transcript_buffer.strip():
                    # Clean final transcript before flushing
                    cleaned_final = self._clean_debug_artifacts(self.ai_transcript_buffer.strip())
                    if cleaned_final:
                        print(f"🤖 Flushing final AI transcript: \"{cleaned_final}\"")
                        await self.client_ws.send_json({
                            "type": "text",
                            "content": cleaned_final
                        })
                    else:
                        print(f"🗑️ Discarded final AI transcript after cleaning")
                    self.ai_transcript_buffer = ""

                if self.user_transcript_buffer.strip():
                    print(
                        f'👤 Flushing final user transcript: "{self.user_transcript_buffer.strip()}"'
                    )
                    await self.client_ws.send_json(
                        {
                            "type": "user_transcript",
                            "content": self.user_transcript_buffer.strip(),
                        }
                    )
                    self.user_transcript_buffer = ""

                self.audio_chunks = []
                await self.client_ws.send_json(
                    {
                        "type": "turn_complete",
                        "message": "Turn complete - you can speak now",
                    }
                )

            # Handle interruption
            elif "interrupted" in msg_data.get("serverContent", {}):
                await self.client_ws.send_json(
                    {"type": "interrupted", "message": "Response interrupted"}
                )

        except Exception as e:
            logger.error(f"Error processing Gemini message: {e}")

    def _clean_transcript(self, transcript: str) -> str:
        """Clean and improve transcript quality, especially for proper names."""
        cleaned = transcript.strip()

        # Remove non-English characters and noise words
        import re

        # Remove Thai, Chinese, Japanese characters
        cleaned = re.sub(
            r"[\u0E00-\u0E7F\u4E00-\u9FFF\u3040-\u309F\u30A0-\u30FF]", "", cleaned
        )

        # Remove common noise patterns
        cleaned = re.sub(r"<noise>", "", cleaned)
        cleaned = re.sub(r"\s+", " ", cleaned)  # Normalize whitespace

        # Attempt to restore proper names using fuzzy matching
        for proper_name in self.proper_names:
            # Create patterns for common speech recognition errors
            name_parts = proper_name.lower().split()

            # Look for partial matches and try to restore
            if len(name_parts) == 2:  # e.g., "Mori Pines"
                part1, part2 = name_parts

                # Common patterns where proper names get mangled
                patterns = [
                    f"{part1}.*{part2}",  # "mori something pines"
                    f"{part1[:-1]}.*{part2}",  # "mor something pines"
                    f"{part1}.*{part2[:-1]}",  # "mori something pine"
                    f"more.*{part2}",  # "more pines" -> "Mori Pines"
                    f"{part1}.*pine",  # "mori pine" -> "Mori Pines"
                ]

                for pattern in patterns:
                    if re.search(pattern, cleaned.lower()):
                        # Replace with correct proper name
                        cleaned = re.sub(
                            pattern, proper_name, cleaned, flags=re.IGNORECASE
                        )
                        print(
                            f"🔧 Restored proper name: '{pattern}' -> '{proper_name}'"
                        )
                        break

        return cleaned.strip()

    def _clean_debug_artifacts(self, text: str) -> str:
        """Remove debug artifacts from Gemini responses."""
        import re
        
        if not text or not text.strip():
            return ""
        
        original_text = text
        cleaned = text.strip()
        
        # Early rejection of responses that are mostly tool artifacts
        if any(pattern in cleaned.lower() for pattern in [
            'tool_outputs', 'function_responses', 'tool_response', '```tool_outputs',
            '"answer":', '{"answer"', '"id":', '"name":', '"response":', "{'answer':",
            'tool_', '```json', '{"', "{'", "answer':"
        ]):
            # Check if there's any meaningful content after removing artifacts
            temp_cleaned = re.sub(r'```[\s\S]*?```', '', cleaned, flags=re.DOTALL)
            temp_cleaned = re.sub(r'\{.*?\}', '', temp_cleaned, flags=re.DOTALL)
            temp_cleaned = temp_cleaned.strip()
            
            # If almost nothing remains, reject the entire response
            if len(temp_cleaned) < 10:
                print(f"🗑️ Rejecting response that's mostly tool artifacts: '{cleaned[:50]}...'")
                return ""
        
        # Remove all code blocks (including tool_outputs)
        cleaned = re.sub(r'```[\s\S]*?```', '', cleaned, flags=re.DOTALL)
        
        # Remove tool_outputs patterns more aggressively
        cleaned = re.sub(r'tool_outputs[\s\S]*', '', cleaned, flags=re.IGNORECASE | re.DOTALL)
        cleaned = re.sub(r'tool[\s_]outputs[\s\S]*', '', cleaned, flags=re.IGNORECASE | re.DOTALL)
        
        # Remove tool_response and function_responses structures
        cleaned = re.sub(r'tool_response[\s\S]*', '', cleaned, flags=re.IGNORECASE | re.DOTALL)
        cleaned = re.sub(r'function_responses[\s\S]*', '', cleaned, flags=re.IGNORECASE | re.DOTALL)
        
        # Remove JSON structures completely - be more aggressive
        cleaned = re.sub(r'\{[\s\S]*?\}', '', cleaned, flags=re.DOTALL)
        cleaned = re.sub(r'\[[\s\S]*?\]', '', cleaned, flags=re.DOTALL)
        
        # Remove any remaining backticks and quotes
        cleaned = re.sub(r'`+', '', cleaned)
        cleaned = re.sub(r'"+', '', cleaned)
        cleaned = re.sub(r"'+", '', cleaned)
        
        # Remove technical terms and patterns
        technical_patterns = [
            r'hits\s*:.*',
            r'string_value\s*:.*',
            r'result\s*:.*',
            r'according to.*',
            r'based on.*',
            r'the documents? show.*',
            r'the information indicates.*',
            r'id\s*:.*',
            r'name\s*:.*',
            r'response\s*:.*'
        ]
        
        for pattern in technical_patterns:
            cleaned = re.sub(pattern, '', cleaned, flags=re.IGNORECASE | re.DOTALL)
        
        # Clean up lines that look like JSON keys
        lines = cleaned.split('\n')
        clean_lines = []
        for line in lines:
            line = line.strip()
            # Skip lines that look like JSON keys or are too short
            if (len(line) > 3 and 
                not re.match(r'^["\']?[\w_]+["\']?\s*:', line) and
                not re.match(r'^[\{\[\}\]]+$', line)):
                clean_lines.append(line)
        
        cleaned = ' '.join(clean_lines)
        
        # Final whitespace cleanup
        cleaned = re.sub(r'\s+', ' ', cleaned)
        cleaned = cleaned.strip()
        
        # Remove remaining artifacts
        cleaned = re.sub(r'^["\'\{\[\}\]]+|["\'\{\[\}\]]+$', '', cleaned)
        cleaned = cleaned.strip()
        
        # Log cleaning if significant changes were made
        if cleaned != original_text and len(cleaned) > 0:
            print(f"🧹 Cleaned response:")
            print(f"   Original: '{original_text[:80]}{'...' if len(original_text) > 80 else ''}' ({len(original_text)} chars)")
            print(f"   Cleaned:  '{cleaned[:80]}{'...' if len(cleaned) > 80 else ''}' ({len(cleaned)} chars)")
        elif len(cleaned) == 0 and len(original_text) > 0:
            print(f"🗑️ Completely filtered out response: '{original_text[:50]}...'")
        
        return cleaned if cleaned and len(cleaned) > 3 else ""
    
    async def _generate_user_transcript(self):
        """Generate transcript from accumulated user audio buffer."""
        if not self.user_audio_buffer:
            return

        try:
            # Combine all audio chunks
            combined_audio = b"".join(self.user_audio_buffer)
            self.user_audio_buffer = []  # Clear buffer

            if len(combined_audio) < 1000:  # Skip very short audio
                return

            # Use Gemini's own speech recognition by sending the audio as a query
            # This is a workaround since we can't get direct transcripts
            print(
                f"🎯 Generating transcript for {len(combined_audio)} bytes of user audio"
            )

            # For now, just send a placeholder transcript
            # In production, you could integrate Google Speech-to-Text API here
            current_time = time.time()
            if current_time - self.last_user_transcript_time > 2:  # Avoid spam
                await self.client_ws.send_json(
                    {
                        "type": "user_transcript",
                        "content": "[User spoke - transcript not available in audio-only mode]",
                    }
                )
                self.last_user_transcript_time = current_time

        except Exception as e:
            print(f"❌ Transcript generation error: {e}")

    async def send_audio_to_gemini(self, audio_data: bytes):
        """Send audio data to Gemini."""
        if self.gemini_ws and self.is_connected:
            try:
                message = encode_audio_input(audio_data, INPUT_AUDIO_CONFIG)
                await self.gemini_ws.send(json.dumps(message))
                # print(f"🎵 Audio sent: {len(audio_data)} bytes")

            except Exception as e:
                logger.error(f"Error sending audio to Gemini: {e}")
                print(f"❌ Audio send error: {e}")
        else:
            print(f"⚠️ Not connected to Gemini")

    async def send_text_to_gemini(self, text: str):
        """Send text message to Gemini (RAG will be handled by function calling)."""
        if self.gemini_ws and self.is_connected:
            try:
                # Show full user input for debugging
                if len(text) > 50:
                    print(f'💬 User: "{text[:50]}..." (full: {len(text)} chars)')
                    print(f"   Full text: {text}")
                else:
                    print(f'💬 User: "{text}"')

                # Send text directly to Gemini - it will call RAG function if needed
                message = encode_text_input(text)
                await self.gemini_ws.send(json.dumps(message))
                print(f"🚀 Sent to Gemini (RAG available via function calling)")

            except Exception as e:
                logger.error(f"Error sending text to Gemini: {e}")
                print(f"❌ Text send error: {e}")
<<<<<<< HEAD
    
    async def process_pending_appointment(self):
        """Process and save pending appointment data to database when call ends."""
        if not self.pending_appointment_data:
            print("📝 No pending appointment data to process")
            return
            
        try:
            print(f"📝 Processing pending appointment for call session {self.call_session_id}")
            print(f"📝 Appointment data: {self.pending_appointment_data}")
            
            # Parse the appointment string
            appointment_data = parse_appointment_string(self.pending_appointment_data, self.call_session_id)
            
            # Get database session
            db = next(get_db())
            
            try:
                # Create appointment in database
                created_appointment = AppointmentCRUD.create_appointment(db, appointment_data)
                
                print(f"✅ Appointment successfully created in database:")
                print(f"   ID: {created_appointment.id}")
                print(f"   Title: {created_appointment.title}")
                print(f"   Start: {created_appointment.start_time}")
                print(f"   End: {created_appointment.end_time}")
                print(f"   Call Session ID: {created_appointment.call_session_id}")
                
                # Clear the pending data after successful save
                self.pending_appointment_data = ""
                
            except Exception as db_error:
                print(f"❌ Database error creating appointment: {db_error}")
                logger.error(f"Failed to create appointment in database: {db_error}")
                raise db_error
            finally:
                db.close()
                
        except Exception as e:
            print(f"❌ Error processing pending appointment: {e}")
            logger.error(f"Error processing pending appointment for call {self.call_session_id}: {e}")
            # Don't re-raise - we want call cleanup to continue even if appointment fails
=======
>>>>>>> 7013916c

    async def disconnect(self):
        """Disconnect from Gemini."""
        self.is_connected = False
        if self.gemini_ws:
            await self.gemini_ws.close()
            logger.info("Disconnected from Gemini")


# =============================================================================
# AI SERVICES API ENDPOINTS
# =============================================================================


class AdminSuggestionRequest(BaseModel):
    session_id: int
    query: str
    message_by: str


class CustomerSuggestionRequest(BaseModel):
    conversation: List[Dict[str, str]]
    call_session_id: Optional[int] = None


class SummarizationRequest(BaseModel):
    conversation: List[Dict[str, str]]
    call_session_id: int


class SentimentAnalysisRequest(BaseModel):
    transcript_id: int


class SessionConversationRequest(BaseModel):
    session_id: int


@app.post("/api/ai/admin-suggestion")
async def admin_suggestion_endpoint(request: AdminSuggestionRequest):
    """Generate admin suggestions using LangChain agent."""
    try:
        suggestion = get_suggestion_from_agent(
            session_id=request.session_id,
            query=request.query,
            message_by=request.message_by,
        )
        return {
            "success": True,
            "suggestion": suggestion,
            "session_id": request.session_id,
        }
    except Exception as e:
        logger.error(f"Admin suggestion error: {e}")
        raise HTTPException(
            status_code=500, detail=f"Error generating admin suggestion: {str(e)}"
        )


@app.post("/api/ai/customer-suggestions")
async def customer_suggestions_endpoint(request: CustomerSuggestionRequest):
    """Generate customer suggestions for post-call actions."""
    try:
        suggestions = generate_caller_suggestions(
            conversation=request.conversation, call_session_id=request.call_session_id
        )
        return {
            "success": True,
            "suggestions": suggestions,
            "call_session_id": request.call_session_id,
        }
    except Exception as e:
        logger.error(f"Customer suggestions error: {e}")
        raise HTTPException(
            status_code=500, detail=f"Error generating customer suggestions: {str(e)}"
        )


@app.post("/api/ai/summarize")
async def summarize_conversation_endpoint(request: SummarizationRequest):
    """Summarize a conversation and store it in the database."""
    try:
        summary = summarize_text(
            conversation=request.conversation, call_session_id=request.call_session_id
        )
        return {
            "success": True,
            "summary": summary,
            "call_session_id": request.call_session_id,
        }
    except Exception as e:
        logger.error(f"Summarization error: {e}")
        raise HTTPException(
            status_code=500, detail=f"Error summarizing conversation: {str(e)}"
        )


@app.post("/api/ai/sentiment-analysis")
async def sentiment_analysis_endpoint(request: SentimentAnalysisRequest):
    """Analyze sentiment of a specific transcript."""
    try:
        result = analyze_sentiment_from_transcript(request.transcript_id)
        result_data = json.loads(result)

        if result_data.get("success"):
            return result_data
        else:
            raise HTTPException(
                status_code=404, detail=result_data.get("error", "Unknown error")
            )
    except json.JSONDecodeError as e:
        logger.error(f"JSON decode error in sentiment analysis: {e}")
        raise HTTPException(
            status_code=500, detail="Error parsing sentiment analysis result"
        )
    except Exception as e:
        logger.error(f"Sentiment analysis error: {e}")
        raise HTTPException(
            status_code=500, detail=f"Error analyzing sentiment: {str(e)}"
        )


@app.post("/api/ai/session-conversation")
async def session_conversation_endpoint(request: SessionConversationRequest):
    """Retrieve full conversation for a session."""
    try:
        result_data = get_session_conversation(request.session_id)

        if result_data.get("success"):
            return result_data
        else:
            raise HTTPException(
                status_code=404, detail=result_data.get("error", "Unknown error")
            )
    except Exception as e:
        logger.error(f"Session conversation error: {e}")
        raise HTTPException(
            status_code=500, detail=f"Error retrieving session conversation: {str(e)}"
        )


# Bulk AI processing endpoint
@app.post("/api/ai/process-session")
async def process_session_endpoint(session_id: int):
    """Process a complete session with all AI services (summary, sentiment, suggestions)."""
    try:
        # Get session conversation
        conversation_data = get_session_conversation(session_id)

        if not conversation_data.get("success"):
            raise HTTPException(
                status_code=404, detail="Session not found or has no conversation"
            )

        conversation = conversation_data["conversation"]

        # Format conversation for processing
        formatted_conversation = [
            {"role": msg["message_by"], "content": msg["message"]}
            for msg in conversation
        ]

        # Generate summary
        summary = summarize_text(formatted_conversation, session_id)

        # Generate customer suggestions
        customer_suggestions = generate_caller_suggestions(
            formatted_conversation, session_id
        )

        # Analyze sentiment for each transcript (if needed)
        sentiment_results = []
        db = SessionLocal()
        try:
            transcripts = (
                db.query(Transcript)
                .filter(Transcript.session_id == session_id)
                .order_by(Transcript.created_at)
                .all()
            )

            for transcript in transcripts:
                sentiment_result = analyze_sentiment_from_transcript(transcript.id)
                sentiment_data = json.loads(sentiment_result)
                if sentiment_data.get("success"):
                    sentiment_results.append(sentiment_data)
        finally:
            db.close()

        return {
            "success": True,
            "session_id": session_id,
            "summary": summary,
            "customer_suggestions": customer_suggestions,
            "sentiment_analysis": sentiment_results,
            "conversation_count": len(conversation),
        }

    except HTTPException:
        raise
    except Exception as e:
        logger.error(f"Session processing error: {e}")
        raise HTTPException(
            status_code=500, detail=f"Error processing session: {str(e)}"
        )


@app.get("/api/ai/health")
async def ai_services_health():
    """Health check for AI services."""
    try:
        # Test AI services by calling them with simple test data
        test_conversation = [
            {"role": "User", "content": "Hello"},
            {"role": "AI", "content": "Hi there"},
        ]

        # Test summarization service
        try:
            summary_test = summarize_text(
                test_conversation, call_session_id=0
            )  # Use 0 for test (won't store)
            summarization_status = (
                "healthy"
                if summary_test and not summary_test.startswith("Error")
                else "error"
            )
        except Exception as e:
            summarization_status = f"error: {str(e)}"

        # Test customer suggestions service
        try:
            suggestions_test = generate_caller_suggestions(
                test_conversation, call_session_id=None
            )
            suggestions_status = (
                "healthy"
                if suggestions_test and not suggestions_test.startswith("Error")
                else "error"
            )
        except Exception as e:
            suggestions_status = f"error: {str(e)}"

        # Test database connectivity for AI services
        db = SessionLocal()
        try:
            # Simple query to test database
            transcript_count = db.query(Transcript).count()
            db_status = "healthy"
        except Exception as e:
            db_status = f"error: {str(e)}"
            transcript_count = 0
        finally:
            db.close()

        # Test sentiment analysis (requires a real transcript, so just check import)
        try:
            # Just check if the function is callable
            sentiment_status = (
                "healthy" if callable(analyze_sentiment_from_transcript) else "error"
            )
        except Exception as e:
            sentiment_status = f"error: {str(e)}"

        return {
            "status": (
                "healthy"
                if all(
                    [
                        summarization_status == "healthy",
                        suggestions_status == "healthy",
                        db_status == "healthy",
                        sentiment_status == "healthy",
                    ]
                )
                else "partial"
            ),
            "services": {
                "summarization": summarization_status,
                "customer_suggestions": suggestions_status,
                "sentiment_analysis": sentiment_status,
                "database": db_status,
                "transcript_count": transcript_count,
            },
            "api_endpoints": [
                "/api/ai/admin-suggestion",
                "/api/ai/customer-suggestions",
                "/api/ai/summarize",
                "/api/ai/sentiment-analysis",
                "/api/ai/session-conversation",
                "/api/ai/process-session",
                "/api/ai/process-session-manual/{session_id}",
                "/api/call-session/{session_id}/status",
            ],
        }
    except Exception as e:
        logger.error(f"AI services health check error: {e}")
        return {
            "status": "error",
            "error": str(e),
            "services": {
                "summarization": "unknown",
                "customer_suggestions": "unknown",
                "sentiment_analysis": "unknown",
                "database": "unknown",
            },
        }


@app.post("/api/ai/process-session-manual/{session_id}")
async def process_session_manual_trigger(session_id: int):
    """
    Manually trigger AI processing for a specific session.
    Useful for reprocessing sessions or testing.
    """
    try:
        logger.info(f"Manual AI processing triggered for session {session_id}")

        # Check if session exists and has conversation
        conversation_data = get_session_conversation(session_id)

        if not conversation_data.get("success"):
            raise HTTPException(
                status_code=404, detail="Session not found or has no conversation"
            )

        conversation = conversation_data["conversation"]
        if len(conversation) == 0:
            raise HTTPException(
                status_code=400, detail="Session has no messages to process"
            )

        # Start AI processing in background
        asyncio.create_task(process_call_session_ai(session_id))

        return {
            "success": True,
            "message": f"AI processing started for session {session_id}",
            "session_id": session_id,
            "message_count": len(conversation),
            "note": "Processing is running in the background. Check logs for progress.",
        }

    except HTTPException:
        raise
    except Exception as e:
        logger.error(
            f"Error manually triggering AI processing for session {session_id}: {e}"
        )
        raise HTTPException(
            status_code=500, detail=f"Error starting AI processing: {str(e)}"
        )


@app.get("/api/call-session/{session_id}/status")
async def get_call_session_status(session_id: int):
    """
    Get the current status of a call session including AI processing results.
    Shows the automatically updated call session data.
    """
    try:
        db = SessionLocal()
        call_session = (
            db.query(CallSession).filter(CallSession.id == session_id).first()
        )

        if not call_session:
            raise HTTPException(status_code=404, detail="Call session not found")

        # Get conversation count
        conversation_count = (
            db.query(Transcript).filter(Transcript.session_id == session_id).count()
        )

        # Check if AI processing has been completed (has end_time and summary)
        ai_processed = bool(call_session.end_time and call_session.summarized_content)

        db.close()

        return {
            "success": True,
            "call_session": {
                "id": call_session.id,
                "cust_id": call_session.cust_id,
                "start_time": (
                    call_session.start_time.isoformat()
                    if call_session.start_time
                    else None
                ),
                "end_time": (
                    call_session.end_time.isoformat() if call_session.end_time else None
                ),
                "duration_secs": call_session.duration_secs,
                "duration_formatted": (
                    f"{call_session.duration_secs // 60}m {call_session.duration_secs % 60}s"
                    if call_session.duration_secs
                    else None
                ),
                "sentiment_counts": {
                    "positive": call_session.positive,
                    "neutral": call_session.neutral,
                    "negative": call_session.negative,
                    "total": (call_session.positive or 0)
                    + (call_session.neutral or 0)
                    + (call_session.negative or 0),
                },
                "key_words": call_session.key_words,
                "summarized_content": call_session.summarized_content,
                "customer_suggestions": call_session.customer_suggestions,
                "admin_suggestions": call_session.admin_suggestions,
                "conversation_count": conversation_count,
                "ai_processed": ai_processed,
                "call_status": "completed" if call_session.end_time else "in_progress",
            },
        }

    except HTTPException:
        raise
    except Exception as e:
        logger.error(f"Error getting call session status for {session_id}: {e}")
        raise HTTPException(
            status_code=500, detail=f"Error retrieving call session status: {str(e)}"
        )


@app.post("/api/call-session/{session_id}/test-end-call")
async def test_end_call(session_id: int):
    """
    Test endpoint to simulate ending a call and triggering automatic AI processing.
    This is useful for testing the automatic call session updates.
    """
    try:
        logger.info(f"Test: Simulating call end for session {session_id}")

        # Check if session exists
        db = SessionLocal()
        call_session = (
            db.query(CallSession).filter(CallSession.id == session_id).first()
        )

        if not call_session:
            db.close()
            raise HTTPException(status_code=404, detail="Call session not found")

        # Check if session has any conversation
        conversation_count = (
            db.query(Transcript).filter(Transcript.session_id == session_id).count()
        )

        if conversation_count == 0:
            db.close()
            raise HTTPException(
                status_code=400, detail="Session has no conversation to process"
            )

        db.close()

        # Trigger the same AI processing that happens when WebSocket closes
        asyncio.create_task(process_call_session_ai(session_id))

        return {
            "success": True,
            "message": f"Simulated call end for session {session_id}",
            "session_id": session_id,
            "conversation_count": conversation_count,
            "note": "AI processing and call session update started in background. Use GET /api/call-session/{session_id}/status to check results.",
            "test_workflow": [
                "1. Call ended (simulated)",
                "2. AI processing started automatically",
                "3. Conversation summarized",
                "4. Customer suggestions generated",
                "5. Sentiment analysis performed",
                "6. Call session updated with end time, duration, sentiment counts",
                "7. Check status with GET /api/call-session/{session_id}/status",
            ],
        }

    except HTTPException:
        raise
    except Exception as e:
        logger.error(f"Error in test end call for session {session_id}: {e}")
        raise HTTPException(
            status_code=500, detail=f"Error simulating call end: {str(e)}"
        )


# =============================================================================
# END AI SERVICES API ENDPOINTS
# =============================================================================


@app.websocket("/ws/{call_session_id}")
async def websocket_endpoint(websocket: WebSocket, call_session_id: int):
    """WebSocket endpoint for client connections."""

    db = None

    # Get or create call session BEFORE accepting websocket
    print("📞 Setting up call session...")
    db_gen = get_db()
    db = next(db_gen)
    service = CallSessionService(db)

    call_session = service.get_by_id(call_session_id)
    call_summary = call_session.summarized_content if call_session else None

    # Create new call session if not exists
    if not call_session:
        create_call_session = service.create(CallSessionBase(cust_id="0123334444"))
        call_session = service.get_by_id(create_call_session.id)
        call_session_id = call_session.id

    print(f"📞 Call session ID: {call_session_id}")

    await websocket.accept()
    print(f"🔌 Client connected ({len(active_connections)+1} total)")
    logger.info("Client connected to WebSocket")

    # Create Gemini connection for this client
    connection = GeminiLiveConnection(websocket, call_session_id)
    active_connections[websocket] = connection

    # Start listening for client messages immediately (don't wait for Gemini connection)
    try:
        # Create Gemini connection task in background
        asyncio.create_task(connection.connect_to_gemini())

        # Listen for client messages immediately
        while True:
            try:
                data = await websocket.receive_json()
                await handle_client_message(connection, data)
            except WebSocketDisconnect:
                logger.info("Client disconnected normally")
                break
            except Exception as e:
                logger.error(f"Error handling client message: {e}")
                try:
                    await websocket.send_json({"type": "error", "message": str(e)})
                except:
                    # Connection might be closed
                    break

    except Exception as e:
        logger.error(f"WebSocket error: {e}")

    finally:
        # Process pending appointment before cleanup
        if hasattr(connection, 'pending_appointment_data') and connection.pending_appointment_data:
            try:
                print(f"📝 Processing appointment before call cleanup...")
                await connection.process_pending_appointment()
            except Exception as appointment_error:
                logger.error(f"Error processing appointment during cleanup: {appointment_error}")
                print(f"❌ Appointment processing failed: {appointment_error}")
        
        # Cleanup
        await connection.disconnect()
        if websocket in active_connections:
            del active_connections[websocket]
        logger.info("Client connection cleaned up")

        # =============================================================================
        # POST-CALL AI PROCESSING
        # =============================================================================

        # Process the call session with AI services after connection closes
        if call_session_id:
            try:
                logger.info(
                    f"Starting post-call AI processing for session {call_session_id}"
                )
                print(
                    f"🤖 Starting post-call AI processing for session {call_session_id}"
                )

                # Run AI processing in background to avoid blocking cleanup
                asyncio.create_task(process_call_session_ai(call_session_id))

            except Exception as e:
                logger.error(f"Error starting post-call AI processing: {e}")
                print(f"❌ Error starting post-call AI processing: {e}")


async def handle_client_message(connection: GeminiLiveConnection, data: dict):
    """Handle message from client."""
    try:
        message_type = data.get("type")

        if message_type == "audio":
            # Handle audio data from client
            audio_b64 = data.get("data", "")
            if audio_b64:
                try:
                    # Decode base64 audio data
                    audio_data = base64.b64decode(audio_b64)
                    # print(f"🎤 Received {len(audio_data)} bytes")

                    # Convert the audio data to PCM format
                    pcm_data = await convert_audio_to_pcm(audio_data)
                    if pcm_data:
                        await connection.send_audio_to_gemini(pcm_data)
                    else:
                        print(f"❌ Audio conversion failed")

                except Exception as e:
                    logger.error(f"Error processing audio: {e}")
                    print(f"❌ Audio error: {e}")

        elif message_type == "text":
            # Handle text message from client
            text_content = data.get("content", "")
            if text_content:
                print(f'📝 Text received: "{text_content}"')
                await connection.send_text_to_gemini(text_content)
            else:
                print(f"⚠️ Empty text message")

        elif message_type == "ping":
            # Handle ping message for testing
            print(f"🏓 Ping")
            await connection.client_ws.send_json(
                {"type": "pong", "message": "Backend is working!"}
            )

        else:
            print(f"❓ Unknown message type: {message_type}")

    except Exception as e:
        logger.error(f"Error handling client message: {e}")
        print(f"❌ Message error: {e}")


async def convert_audio_to_pcm(audio_data: bytes) -> bytes:
    """Convert audio data to 16-bit PCM, 16kHz, mono format as required by Gemini."""
    try:
        if len(audio_data) == 0:
            return None

        # Check if the data length is even (16-bit samples are 2 bytes each)
        if len(audio_data) % 2 != 0:
            audio_data = audio_data + b"\x00"

        # Convert bytes to numpy array for processing
        try:
            # Try to interpret as int16 PCM data (little-endian)
            audio_array = np.frombuffer(audio_data, dtype=np.int16)

            # Ensure we have valid audio data
            if len(audio_array) > 0:
                # Convert back to bytes in the format Gemini expects
                pcm_bytes = audio_array.astype(np.int16).tobytes()
                return pcm_bytes
            else:
                return None

        except Exception as e:
            # Fallback: assume it's already in the right format
            return audio_data

    except Exception as e:
        logger.error(f"Error converting audio: {e}")
        return None


"""NOT IMPORTANT: FOR DEBUGGING PURPOSE ONLY"""


@app.get("/health")
async def health_check():
    """Health check endpoint."""
    return {"status": "healthy", "connections": len(active_connections)}


@app.get("/api/status")
async def api_status():
    """API status endpoint for Vue frontend."""
    rag_health = await get_rag_health()

    # Check AI services health
    ai_services_healthy = True
    try:
        # Quick test of AI services by checking if they're importable and callable
        ai_services_healthy = all(
            [
                callable(get_suggestion_from_agent),
                callable(generate_caller_suggestions),
                callable(summarize_text),
                callable(analyze_sentiment_from_transcript),
            ]
        )
    except Exception:
        ai_services_healthy = False

    return {
        "status": "ready",
        "websocket_url": "/ws",
        "active_connections": len(active_connections),
        "api_key_configured": bool(GOOGLE_API_KEY),
        "rag_status": rag_health,
        "ai_services": {
            "status": "healthy" if ai_services_healthy else "error",
            "endpoints_available": [
                "/api/ai/admin-suggestion",
                "/api/ai/customer-suggestions",
                "/api/ai/summarize",
                "/api/ai/sentiment-analysis",
                "/api/ai/session-conversation",
                "/api/ai/process-session",
                "/api/ai/process-session-manual/{session_id}",
                "/api/ai/health",
                "/api/call-session/{session_id}/status",
            ],
        },
    }


@app.post("/api/rag/query")
async def rag_query_endpoint(query_data: dict):
    """Direct RAG query endpoint for testing."""
    query = query_data.get("query", "")
    if not query:
        raise HTTPException(status_code=400, detail="Query is required")

    result = await process_rag_query(query)
    return result


@app.get("/api/rag/health")
async def rag_health_endpoint():
    """RAG service health check endpoint."""
    return await get_rag_health()


@app.post("/api/test-text")
async def test_text_endpoint(request_data: dict):
    """Test endpoint for frontend to send text without WebSocket."""
    text = request_data.get("text", "")
    print(f"\n📝 TEST TEXT ENDPOINT RECEIVED:")
    print(f"  Text: '{text}'")
    print(f"  Length: {len(text)} characters")

    if not text:
        return {"error": "No text provided"}

    # Test RAG processing
    if rag_service.chain:
        rag_result = await process_rag_query(text)
        print(f"📝 RAG result: {rag_result}")
        return {
            "received_text": text,
            "rag_answer": rag_result.get("answer", ""),
            "rag_sources": rag_result.get("sources_count", 0),
            "rag_raw_result": rag_result,
            "status": "processed",
        }
    else:
        return {"received_text": text, "status": "no_rag"}


@app.post("/api/test-rag")
async def test_rag_endpoint(request_data: dict):
    """Direct RAG test endpoint."""
    query = request_data.get("query", "Gamuda Cove")
    print(f"\n🧪 TESTING RAG DIRECTLY:")
    print(f"  Query: '{query}'")
    print(f"  RAG chain available: {bool(rag_service.chain)}")

    if rag_service.chain:
        try:
            # Test multiple search terms from the sample documents
            test_queries = [
                query,
                "Mori Pines",
                "Enso Woods",
                "terrace",
                "property",
                "amenities",
            ]
            results = {}

            for test_query in test_queries:
                print(f"  Testing query: '{test_query}'")
                if rag_service.retriever:
                    docs = rag_service.retriever.get_relevant_documents(test_query)
                    print(f"    Retrieved {len(docs)} documents for '{test_query}'")
                    if docs:
                        print(f"    First doc preview: {docs[0].page_content[:150]}...")
                    results[test_query] = {
                        "doc_count": len(docs),
                        "preview": (
                            docs[0].page_content[:200] if docs else "No documents found"
                        ),
                    }

            # Run the original query through RAG
            rag_result = await process_rag_query(query)
            print(f"  RAG result: {rag_result}")

            return {
                "query": query,
                "result": rag_result,
                "test_results": results,
                "status": "success",
            }
        except Exception as e:
            print(f"  RAG error: {e}")
            import traceback

            traceback.print_exc()
            return {"query": query, "error": str(e), "status": "error"}
    else:
        return {
            "query": query,
            "error": "RAG not initialized",
            "status": "not_initialized",
        }


@app.get("/api/test-mongodb")
async def test_mongodb_endpoint():
    """Test MongoDB connection and data."""
    try:
        if rag_service.client:
            # Test connection
            rag_service.client.admin.command("ping")

            # Get collection
            collection = rag_service.client[rag_service.DB_NAME][
                rag_service.COLLECTION_NAME
            ]

            # Get document count
            doc_count = collection.count_documents({})

            # Search for documents containing "Mori Pines" (handling line breaks and spaces)
            mori_pines_docs = list(
                collection.find(
                    {"text": {"$regex": "Mori[\\s\\n]+Pines", "$options": "i"}}
                ).limit(5)
            )

            # Get sample documents
            sample_docs = list(collection.find({}).limit(3))

            # Check if documents have embeddings
            docs_with_embeddings = collection.count_documents(
                {"embedding": {"$exists": True}}
            )

            # Check embedding field structure
            embedding_info = {}
            if sample_docs:
                first_doc = sample_docs[0]
                if "embedding" in first_doc:
                    embedding = first_doc["embedding"]
                    embedding_info = {
                        "embedding_type": str(type(embedding)),
                        "embedding_length": (
                            len(embedding)
                            if hasattr(embedding, "__len__")
                            else "unknown"
                        ),
                        "first_few_values": (
                            embedding[:5]
                            if hasattr(embedding, "__getitem__")
                            else "unknown"
                        ),
                        "is_list": isinstance(embedding, list),
                        "is_array": str(type(embedding)),
                    }

            return {
                "status": "connected",
                "database": rag_service.DB_NAME,
                "collection": rag_service.COLLECTION_NAME,
                "document_count": doc_count,
                "docs_with_embeddings": docs_with_embeddings,
                "embedding_info": embedding_info,
                "mori_pines_found": len(mori_pines_docs),
                "mori_pines_docs": [
                    {
                        "id": str(doc.get("_id", "")),
                        "text_preview": (
                            doc.get("text", "")[:300] + "..."
                            if len(doc.get("text", "")) > 300
                            else doc.get("text", "")
                        ),
                        "has_mori_pines": "Mori Pines" in doc.get("text", ""),
                    }
                    for doc in mori_pines_docs
                ],
                "sample_docs": [
                    {
                        "id": str(doc.get("_id", "")),
                        "content_preview": str(doc).replace(
                            rag_service.COLLECTION_NAME, ""
                        )[:200]
                        + "...",
                        "has_embedding": "embedding" in doc,
                        "doc_keys": list(doc.keys()),
                    }
                    for doc in sample_docs
                ],
                "index_name": rag_service.INDEX_NAME,
            }
        else:
            return {"status": "not_connected", "error": "MongoDB client not available"}
    except Exception as e:
        return {"status": "error", "error": str(e)}


@app.post("/api/test-gemini-live")
async def test_gemini_live_endpoint(request_data: dict):
    """Test endpoint to send text directly to Gemini Live API."""
    text = request_data.get("text", "Hello Gemini!")
    print(f"\n🧪 TESTING GEMINI LIVE CONNECTION WITH TEXT:")
    print(f"  Text: '{text}'")

    # Create a temporary connection to test Gemini Live
    try:
        from websockets.asyncio.client import connect

        ws_url = f"wss://{GEMINI_HOST}/ws/google.ai.generativelanguage.v1beta.GenerativeService.BidiGenerateContent?key={GOOGLE_API_KEY}"

        async with connect(ws_url) as ws:
            print("✅ Connected to Gemini Live for testing")

            # Send setup
            setup_message = {
                "setup": {
                    "model": GEMINI_MODEL,
                    "generation_config": {"response_modalities": ["TEXT"]},
                }
            }
            await ws.send(json.dumps(setup_message))
            setup_response = await ws.recv()
            setup_data = json.loads(setup_response)
            print(f"📥 Setup response: {setup_data}")

            # Send text message
            text_message = encode_text_input(text)
            await ws.send(json.dumps(text_message))
            print("📤 Text message sent to Gemini Live")

            # Wait for response
            response = await ws.recv()
            response_data = json.loads(response)
            print(f"📨 Gemini response: {response_data}")

            return {
                "status": "success",
                "setup_response": setup_data,
                "gemini_response": response_data,
            }

    except Exception as e:
        print(f"❌ Gemini Live test failed: {e}")
        return {"status": "error", "error": str(e)}

if __name__ == "__main__":
    import uvicorn

    uvicorn.run(app, host="0.0.0.0", port=8000, log_level="info")<|MERGE_RESOLUTION|>--- conflicted
+++ resolved
@@ -42,11 +42,6 @@
 from services.call_session import CallSessionService
 from database.schemas import CallSessionBase
 from services.transcript_crud import create_session_message
-<<<<<<< HEAD
-from services.appointment_crud import AppointmentCRUD
-from datetime import datetime, timedelta
-import re
-=======
 from database.models.call_session import CallSession
 from database.models.transcript import Transcript
 
@@ -55,7 +50,9 @@
 from ai_services.call_suggestion_customer import generate_caller_suggestions
 from ai_services.call_summarized_context import summarize_text
 from ai_services.sentiment_tool import analyze_sentiment_from_transcript
->>>>>>> 7013916c
+from services.appointment_crud import AppointmentCRUD
+from datetime import datetime, timedelta
+import re
 
 # Setup logging to both console and file
 logging.basicConfig(
@@ -542,7 +539,7 @@
 # Store active connections
 active_connections = {}
 
-<<<<<<< HEAD
+
 def parse_appointment_string(appointment_str: str, call_session_id: int) -> dict:
     """
     Parse appointment string into database-compatible format.
@@ -655,8 +652,6 @@
         print(f"❌ Error parsing appointment string: {e}")
         print(f"❌ Original string: {appointment_str}")
         raise e
-=======
->>>>>>> 7013916c
 
 class GeminiLiveConnection:
     """Manages connection to Gemini Live API for a WebSocket client."""
@@ -724,7 +719,6 @@
                     "required": ["query"],
                 },
             }
-<<<<<<< HEAD
             
             # Define appointment retrieval function for Gemini to call
             appointment_function_declaration = {
@@ -784,9 +778,6 @@
                 }
             }
             
-=======
-
->>>>>>> 7013916c
             # Send initial setup with audio response modality, transcription, optional VAD, and RAG tool
             setup_message = {
                 "setup": {
@@ -896,25 +887,17 @@
                             - NEVER mix function data with your own knowledge
                             - If function returns no data, say "I don't have that information available"
                             """
-                    }
-                ]
+                }]
             }
 
             # Add tools
             setup_message["setup"]["tools"] = [
-<<<<<<< HEAD
                 {
                     "function_declarations": [rag_function_declaration, appointment_function_declaration, store_appointment_function_declaration]
                 }
             ]
             print(f"📤 Sending setup to Gemini ({GEMINI_MODEL}) with RAG, appointment retrieval, and appointment storage functions")
             
-=======
-                {"function_declarations": [rag_function_declaration]}
-            ]
-            print(f"📤 Sending setup to Gemini ({GEMINI_MODEL}) with RAG function")
-
->>>>>>> 7013916c
             await self.gemini_ws.send(json.dumps(setup_message))
 
             # Wait for setup response with timeout
@@ -994,7 +977,6 @@
                 if model_turn and "toolCall" not in msg_data:
                     parts = model_turn.get("parts", [])
                     for part in parts:
-<<<<<<< HEAD
                         if 'text' in part:
                             text_content = part['text']
                             
@@ -1041,61 +1023,6 @@
                                 print(f"🚨 Last RAG result: '{self.last_rag_result[:200]}...'")
                                 print(f"🚨 Gemini should have used this information but ignored it!")
                 
-=======
-                        if "text" in part:
-                            text_content = part["text"]
-                            # Check if Gemini is saying "I don't have information" without calling RAG
-                            if any(
-                                phrase in text_content.lower()
-                                for phrase in [
-                                    "don't have",
-                                    "no information",
-                                    "not sure",
-                                    "can't help",
-                                ]
-                            ):
-                                print(
-                                    f"⚠️ GEMINI CLAIMS NO INFO WITHOUT RAG CALL: '{text_content}'"
-                                )
-                                print(
-                                    f"⚠️ This suggests Gemini didn't call search_knowledge_base function!"
-                                )
-                                print(
-                                    f"⚠️ Full message: {json.dumps(msg_data, indent=2)}"
-                                )
-
-                            # Check if Gemini is ignoring function results (more serious issue)
-                            if any(
-                                phrase in text_content.lower()
-                                for phrase in ["don't have", "no information"]
-                            ) and any(
-                                keyword in text_content.lower()
-                                for keyword in ["mori pines", "gamuda", "property"]
-                            ):
-                                print(f"🚨 CRITICAL: GEMINI IGNORING FUNCTION RESULTS!")
-                                print(
-                                    f"🚨 Gemini claims no info about property topics that should trigger RAG"
-                                )
-                                print(f"🚨 Response: '{text_content}'")
-                                print(
-                                    f"🚨 This indicates Gemini is not using function call results properly!"
-                                )
-
-                                # Check if we recently sent RAG results that are being ignored
-                                if (
-                                    hasattr(self, "last_rag_result")
-                                    and self.last_rag_result
-                                ):
-                                    print(f"🚨 RECENT RAG RESULT WAS IGNORED!")
-                                    print(f"🚨 Last RAG query: '{self.last_rag_query}'")
-                                    print(
-                                        f"🚨 Last RAG result: '{self.last_rag_result[:200]}...'"
-                                    )
-                                    print(
-                                        f"🚨 Gemini should have used this information but ignored it!"
-                                    )
-
->>>>>>> 7013916c
                 # Extract transcripts using SDK-like patterns
                 await self._extract_transcripts_sdk_style(msg_data)
 
@@ -1801,7 +1728,7 @@
                             "channels": OUTPUT_AUDIO_CONFIG.channels,
                         },
                     }
-                })
+                )
             
             # Handle text responses (avoid duplicate processing)
             if text_response := extract_text_response(msg_data):
@@ -2069,7 +1996,6 @@
             except Exception as e:
                 logger.error(f"Error sending text to Gemini: {e}")
                 print(f"❌ Text send error: {e}")
-<<<<<<< HEAD
     
     async def process_pending_appointment(self):
         """Process and save pending appointment data to database when call ends."""
@@ -2112,8 +2038,6 @@
             print(f"❌ Error processing pending appointment: {e}")
             logger.error(f"Error processing pending appointment for call {self.call_session_id}: {e}")
             # Don't re-raise - we want call cleanup to continue even if appointment fails
-=======
->>>>>>> 7013916c
 
     async def disconnect(self):
         """Disconnect from Gemini."""
