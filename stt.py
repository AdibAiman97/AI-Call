from fastapi import APIRouter, WebSocket, WebSocketDisconnect
from google.cloud import speech_v1p1beta1 as speech
from stream_rag import generate_stream
from collections import deque
from typing import Optional
from tts import TTSConfig, TTSStreamProcessor

import json
import asyncio
import threading

router = APIRouter(prefix="/stt")


class AudioBuffer:
    def __init__(self):
        self.buffer = deque()
        self.finished = False
        self.lock = threading.Lock()

    def add_chunk(self, chunk: bytes):
        with self.lock:
            if not self.finished:
                self.buffer.append(chunk)

    def get_chunk(self) -> Optional[bytes]:
        with self.lock:
            if self.buffer:
                return self.buffer.popleft()
            return None

    def finish(self):
        with self.lock:
            self.finished = True

    def is_finished(self) -> bool:
        with self.lock:
            return self.finished and len(self.buffer) == 0


class TranscriptManager:
    def __init__(self):
        self.final_transcript = ""  # Accumulated final results
        self.current_interim = ""  # Current interim result
        self.lock = threading.Lock()

    def update_interim(self, interim_text: str):
        """Update the current interim result"""
        with self.lock:
            self.current_interim = interim_text

    def add_final(self, final_text: str):
        """Add final text to the accumulated transcript"""
        with self.lock:
            self.final_transcript += final_text + " "
            self.current_interim = ""  # Clear interim when we get final

    def get_display_text(self):
        """Get the complete text for display (final + interim)"""
        with self.lock:
            return (self.final_transcript + self.current_interim).strip()

    def get_final_only(self):
        """Get only the final transcript"""
        with self.lock:
            return self.final_transcript.strip()
# ===============================================================

# BLOCKING FUNCTION: This will run in a separate thread
def audio_generator(audio_buffer,speech):
    """BLOCKING: Synchronous generator for Google Speech API"""
    while not audio_buffer.is_finished():
        chunk = audio_buffer.get_chunk()
        if chunk is not None:
            yield speech.StreamingRecognizeRequest(audio_content=chunk)
        else:
            # BLOCKING, stops thread for 100ms.
            threading.Event().wait(0.1)

# ASYNC: Handles WebSocket Communications
async def audio_receiver(ws, audio_buffer):
    """Receive audio chunks from WebSocket"""
    try:
        while True:
            # async/await without blocking
            chunk = await ws.receive_bytes()

            # add to thread-safe buffer (quick op, non-blocking)
            audio_buffer.add_chunk(chunk)
    except WebSocketDisconnect:
        print("WebSocket disconnected by client")
    except Exception as e:
        print(f"Error receiving audio: {e}")
    finally:
        # mark buffer as finished (thread-safe operation)
        audio_buffer.finish()

# ASYNC: Manages the blocking speech processing
# Fix for stt.py - Updated speech_processor function
async def speech_processor(
    speech_client, 
    streaming_config, 
    transcript_manager, 
    audio_buffer, 
    speech, 
    ws, 
    rag_sys):
    """Process speech recognition with proper coroutine handling"""
    
    loop = asyncio.get_running_loop()
    config = TTSConfig(voice_name="en-US-Standard-C")
    stream_processor = TTSStreamProcessor(config)

<<<<<<< HEAD
    def process_recognition():
        try:
            responses = speech_client.streaming_recognize(
                config=streaming_config,
                requests=audio_generator(audio_buffer, speech)
            )

            for response in responses:
                # ✅ Check WebSocket state before processing
                if ws.application_state == 3:  # DISCONNECTED
                    print("WebSocket disconnected, stopping speech processing")
                    break
                    
                if response.results:
                    top_result = response.results[0]
                    
                    if top_result.alternatives:
                        transcript = top_result.alternatives[0].transcript
                        is_final = top_result.is_final
                        
                        if is_final:
                            transcript_manager.add_final(transcript)
                            print(f"FINAL: {transcript}")
                            
                            response_data = {
                                "type": "final",
                                "text": transcript,
                                "full_transcript": transcript_manager.get_final_only(),
                                "is_user_speaking": False,
                            }

                            if not response_data["is_user_speaking"]: 
                                print("🤖 Starting LLM generation...")
                                
                                async def consume_stream():
                                    try:
                                        async for chunk in generate_stream(rag_sys, transcript):
                                            if ws.application_state == 3:
                                                break
                                            yield chunk
                                    except Exception as e:
                                        print(f"Error consuming stream: {e}")

                                async def handle_audio(audio_data, text):
                                    print(f"Generated audio for: {text}")
                                    try:
                                        if ws.application_state != 3:
                                            message = {
                                                "type": "tts_audio",
                                                "audio_data": audio_data,
                                                "text": text,
                                                "encoding": "base64"
                                            }
                                            await ws.send_json(message)
                                    except Exception as e:
                                        print(f"Error sending audio: {e}")

                                async def handle_error(error_msg, text):
                                    try:
                                        if ws.application_state != 3:
                                            await ws.send_json({
                                                "type": "tts_error",
                                                "error": error_msg,
                                                "text": text
                                            })
                                    except Exception as e:
                                        print(f"Error sending TTS error: {e}")
                                
                                async def stream_tts():
                                    try:
                                        await stream_processor.process_text_stream(
                                            consume_stream(),
                                            on_audio_ready=handle_audio,
                                            on_error=handle_error
                                        )
                                    except Exception as e:
                                        print(f"Error streaming TTS: {e}")
=======

@router.websocket("/{call_session_id}")
async def stt_route(ws: WebSocket, call_session_id: int):
    await ws.accept()
    await ws.send_text("✅ WebSocket connected to Google STT")

    # Create Google Speech client.
    speech_client = speech.SpeechClient()
    audio_buffer = AudioBuffer()
    transcript_manager = TranscriptManager()

    # Configuration setup.
    config = speech.RecognitionConfig(
        encoding=speech.RecognitionConfig.AudioEncoding.LINEAR16,
        sample_rate_hertz=16000,
        language_code="en-US",
    )

    streaming_config = speech.StreamingRecognitionConfig(
        config=config,
        interim_results=True,
    )

    # BLOCKING FUNCTION: This will run in a separate thread
    def audio_generator():
        """BLOCKING: Synchronous generator for Google Speech API"""
        while not audio_buffer.is_finished():
            chunk = audio_buffer.get_chunk()
            if chunk is not None:
                yield speech.StreamingRecognizeRequest(audio_content=chunk)
            else:
                # BLOCKING, stops thread for 100ms.
                threading.Event().wait(0.1)

    # =============================================================

    # ASYNC: Handles WebSocket Communications
    async def audio_receiver():
        """Receive audio chunks from WebSocket"""
        try:
            while True:
                # async/await without blocking
                chunk = await ws.receive_bytes()

                # add to thread-safe buffer (quick op, non-blocking)
                audio_buffer.add_chunk(chunk)
        except WebSocketDisconnect:
            print("WebSocket disconnected by client")
        except Exception as e:
            print(f"Error receiving audio: {e}")
        finally:
            # mark buffer as finished (thread-safe operation)
            audio_buffer.finish()

    # ASYNC: Manages the blocking speech processing
    async def speech_processor():
        """Process speech recognition in background thread"""

        # BLOCKING FUNCTION: This will run in a separate thread
        def process_recognition():
            try:
                responses = speech_client.streaming_recognize(
                    config=streaming_config, requests=audio_generator()
                )

                for response in responses:
                    if response.results:
                        top_result = response.results[0]
                        alternatives = top_result.alternatives[:3]
                        print(f"alternatives: {alternatives}")
                        print(f"chosed: {alternatives[0].transcript}")

                        if top_result.alternatives:
                            transcript = top_result.alternatives[0].transcript
                            is_final = top_result.is_final

                            if is_final:
                                # Add to final transcript
                                transcript_manager.add_final(transcript)
                                print(f"FINAL: {transcript}")

                                # Send structured response
                                response_data = {
                                    "type": "final",
                                    "text": transcript,
                                    "full_transcript": transcript_manager.get_final_only(),
                                }
                            else:
                                # Update interim text
                                transcript_manager.update_interim(transcript)
                                print(f"INTERIM: {transcript}")

                                # Send structured response
                                response_data = {
                                    "type": "interim",
                                    "text": transcript,
                                    "display_text": transcript_manager.get_display_text(),
                                }

                            # BRIDGE: Send from blocking thread back to async world
                            # This is the magic that connects thread to async

                            # Send to frontend
                            asyncio.run_coroutine_threadsafe(
                                ws.send_text(json.dumps(response_data)), loop
                            )

            except Exception as e:
                print(f"Error in speech recognition: {e}")
>>>>>>> eeda4762

                                # ✅ Properly handle the coroutine
                                try:
                                    asyncio.run_coroutine_threadsafe(stream_tts(), loop)
                                except Exception as e:
                                    print(f"Error running TTS coroutine: {e}")
                            else:
                                print("🔇 Skipping LLM - user still speaking")

                        else:
                            transcript_manager.update_interim(transcript)
                            print(f"INTERIM: {transcript}")
                            
                            response_data = {
                                "type": "interim", 
                                "text": transcript,
                                "display_text": transcript_manager.get_display_text(),
                                "is_user_speaking": True,
                            }

                        # ✅ Safe WebSocket send with proper state checking
                        try:
                            if ws.application_state != 3:  # Not disconnected
                                future = asyncio.run_coroutine_threadsafe(
                                    ws.send_text(json.dumps(response_data)),
                                    loop
                                )
                                # Don't wait for the result to avoid blocking
                            else:
                                print("WebSocket disconnected, skipping message send")
                        except Exception as e:
                            print(f"Error sending WebSocket message: {e}")
                        
        except Exception as e:
            print(f"Error in speech recognition: {e}")

    # ✅ Properly await the executor task
    try:
<<<<<<< HEAD
        await loop.run_in_executor(None, process_recognition)
    except Exception as e:
        print(f"Error in speech processor: {e}")
# async def speech_processor(
#     speech_client, 
#     streaming_config, 
#     transcript_manager, 
#     audio_buffer, 
#     speech, 
#     ws, 
#     rag_sys
#     ):

#     """Process speech recognition in background thread"""
#     # BLOCKING FUNCTION: This will run in a separate thread
#     loop = asyncio.get_running_loop()
#     config = TTSConfig(voice_name="en-US-Standard-C")
#     stream_processor = TTSStreamProcessor(config)

#     def process_recognition():
#         try:
#             responses = speech_client.streaming_recognize(
#                 config=streaming_config,
#                 requests=audio_generator(audio_buffer,speech)
#             )

#             for response in responses:
#                 if response.results:
#                     top_result = response.results[0]
#                     alternatives = top_result.alternatives[:3]
#                     # print(f"alternatives: {alternatives}")
#                     # print(f"chosed: {alternatives[0].transcript}")

#                     if top_result.alternatives:
#                         transcript = top_result.alternatives[0].transcript
#                         is_final = top_result.is_final
                        
#                         if is_final:
#                             # Add to final transcript
#                             transcript_manager.add_final(transcript)
#                             print(f"FINAL: {transcript}")
                            
#                             # Send structured response
#                             response_data = {
#                                 "type": "final",
#                                 "text": transcript,
#                                 "full_transcript": transcript_manager.get_final_only(),
#                                 "is_user_speaking" : False,
#                             }

#                             if not response_data["is_user_speaking"]: 
#                                 print("🤖 Starting LLM generation...")
                                
#                                 # Create a coroutine that consumes the async generator
#                                 async def consume_stream():
#                                     try:
#                                         async for chunk in generate_stream(rag_sys, transcript):
#                                             # Process each chunk from the stream
#                                             # print(f"{chunk}")
#                                             yield chunk
#                                             # You could send these chunks to WebSocket if needed
#                                             # await ws.send_text(chunk)
#                                     except Exception as e:
#                                         print(f"Error consuming stream: {e}")

#                                 async def handle_audio(audio_data, text):
#                                     # Your custom audio handling logic
#                                     print(f"Generated audio for: {text}")
#                                     try:
#                                         # Send audio data to frontend via WebSocket
#                                         await ws.send_json({
#                                             "type": "tts_audio",
#                                             "audio_data": audio_data,
#                                             "text": text,
#                                             "encoding": "base64"
#                                         })
#                                         # print(f"🎵 Sent audio to frontend for: '{text[:30]}...'")
#                                     except Exception as e:
#                                         print(f"Error sending audio to frontend: {e}")

#                                 async def handle_error(error_msg, text):
#                                     """Send TTS error to frontend"""
#                                     try:
#                                         await ws.send_json({
#                                             "type": "tts_error",
#                                             "error": error_msg,
#                                             "text": text
#                                         })
#                                         print(f"Error: {error_msg}")
#                                     except Exception as e:
#                                         print(f"Error sending TTS error: {e}")
                                    
                                
#                                 async def stream_tts():
#                                     try:
#                                         await stream_processor.process_text_stream(
#                                             consume_stream(),
#                                             on_audio_ready=handle_audio,
#                                             on_error=handle_error
#                                         )
#                                     except Exception as e:
#                                         print(f"Error streaming TTS: {e}")

#                                 # Now run the coroutine
#                                 asyncio.run_coroutine_threadsafe(
#                                     stream_tts(),
#                                     loop
#                                 )
#                             else:
#                                 print("🔇 Skipping LLM - user still speaking")

#                         else:
#                             # Update interim text
#                             transcript_manager.update_interim(transcript)
#                             print(f"INTERIM: {transcript}")
                            
#                             # Send structured response
#                             response_data = {
#                                 "type": "interim", 
#                                 "text": transcript,
#                                 "display_text": transcript_manager.get_display_text(),
#                                 "is_user_speaking" : True,
#                             }

#                         # BRIDGE: Send from blocking thread back to async world
#                         # This is the magic that connects thread to async

#                         # Send to frontend
#                         asyncio.run_coroutine_threadsafe(
#                             ws.send_text(json.dumps(response_data)),
#                             loop
#                         )
                        
#         except Exception as e:
#             print(f"Error in speech recognition: {e}")

#     recognition_task = asyncio.create_task(
#         loop.run_in_executor(None, process_recognition)
#     )

#     await asyncio.gather(
#         recognition_task, 
#         return_exceptions=True
#     )

# @router.websocket("")
# async def stt_route(ws: WebSocket): 
#     await ws.accept()
#     await ws.send_text("✅ WebSocket connected to Google STT")

#     # Create Google Speech client. 
#     speech_client = speech.SpeechClient()
#     audio_buffer = AudioBuffer()
#     transcript_manager = TranscriptManager()

#     # Configuration setup.
#     config = speech.RecognitionConfig(
#         encoding=speech.RecognitionConfig.AudioEncoding.LINEAR16,
#         sample_rate_hertz=16000,
#         language_code="en-US",
#     )

#     streaming_config = speech.StreamingRecognitionConfig(
#         config=config,
#         interim_results=True,
#     )

#     # Run both tasks concurrently
#     try:
#         # ASYNC: Run both async functions at the same time
#         # gather() allows async functions to run concurrently
#         await asyncio.gather(
#             audio_receiver(ws, audio_buffer),
#             speech_processor(speech_client, streaming_config, transcript_manager, audio_buffer, speech, ws),
#             return_exceptions=True
#         )
#     except Exception as e:
#         print(f"Error in STT processing: {e}")
#     else:
#         audio_buffer.finish()
        
#         # Send final complete transcript when session ends
#         final_complete = transcript_manager.get_final_only()
#         if final_complete:
#             await ws.send_text(json.dumps({
#                 "type": "session_complete",
#                 "final_transcript": final_complete
#             }))
        
#         print("STT WebSocket session ended")
=======
        # ASYNC: Run both async functions at the same time
        # gather() allows async functions to run concurrently
        await asyncio.gather(
            audio_receiver(), speech_processor(), return_exceptions=True
        )
    except Exception as e:
        print(f"Error in STT processing: {e}")
    else:
        audio_buffer.finish()

        # Send final complete transcript when session ends
        final_complete = transcript_manager.get_final_only()
        if final_complete:
            # Save to database
            from database.connection import SessionLocal
            from database.transcript_crud import TranscriptCRUD
            from database.schemas import TranscriptCreate

            db = SessionLocal()
            try:
                transcript_data = TranscriptCreate(
                    session_id=call_session_id,
                    message=final_complete,
                    message_by="System",
                )
                TranscriptCRUD.create_transcript(db, transcript=transcript_data)
            finally:
                db.close()

            await ws.send_text(
                json.dumps(
                    {"type": "session_complete", "final_transcript": final_complete}
                )
            )

        print("STT WebSocket session ended")
>>>>>>> eeda4762
<|MERGE_RESOLUTION|>--- conflicted
+++ resolved
@@ -64,7 +64,29 @@
         """Get only the final transcript"""
         with self.lock:
             return self.final_transcript.strip()
-# ===============================================================
+
+
+@router.websocket("/{call_session_id}")
+async def stt_route(ws: WebSocket, call_session_id: int):
+    await ws.accept()
+    await ws.send_text("✅ WebSocket connected to Google STT")
+
+    # Create Google Speech client.
+    speech_client = speech.SpeechClient()
+    audio_buffer = AudioBuffer()
+    transcript_manager = TranscriptManager()
+
+    # Configuration setup.
+    config = speech.RecognitionConfig(
+        encoding=speech.RecognitionConfig.AudioEncoding.LINEAR16,
+        sample_rate_hertz=16000,
+        language_code="en-US",
+    )
+
+    streaming_config = speech.StreamingRecognitionConfig(
+        config=config,
+        interim_results=True,
+    )
 
 # BLOCKING FUNCTION: This will run in a separate thread
 def audio_generator(audio_buffer,speech):
@@ -77,13 +99,15 @@
             # BLOCKING, stops thread for 100ms.
             threading.Event().wait(0.1)
 
-# ASYNC: Handles WebSocket Communications
-async def audio_receiver(ws, audio_buffer):
-    """Receive audio chunks from WebSocket"""
-    try:
-        while True:
-            # async/await without blocking
-            chunk = await ws.receive_bytes()
+    # =============================================================
+
+    # ASYNC: Handles WebSocket Communications
+    async def audio_receiver():
+        """Receive audio chunks from WebSocket"""
+        try:
+            while True:
+                # async/await without blocking
+                chunk = await ws.receive_bytes()
 
             # add to thread-safe buffer (quick op, non-blocking)
             audio_buffer.add_chunk(chunk)
@@ -94,155 +118,6 @@
     finally:
         # mark buffer as finished (thread-safe operation)
         audio_buffer.finish()
-
-# ASYNC: Manages the blocking speech processing
-# Fix for stt.py - Updated speech_processor function
-async def speech_processor(
-    speech_client, 
-    streaming_config, 
-    transcript_manager, 
-    audio_buffer, 
-    speech, 
-    ws, 
-    rag_sys):
-    """Process speech recognition with proper coroutine handling"""
-    
-    loop = asyncio.get_running_loop()
-    config = TTSConfig(voice_name="en-US-Standard-C")
-    stream_processor = TTSStreamProcessor(config)
-
-<<<<<<< HEAD
-    def process_recognition():
-        try:
-            responses = speech_client.streaming_recognize(
-                config=streaming_config,
-                requests=audio_generator(audio_buffer, speech)
-            )
-
-            for response in responses:
-                # ✅ Check WebSocket state before processing
-                if ws.application_state == 3:  # DISCONNECTED
-                    print("WebSocket disconnected, stopping speech processing")
-                    break
-                    
-                if response.results:
-                    top_result = response.results[0]
-                    
-                    if top_result.alternatives:
-                        transcript = top_result.alternatives[0].transcript
-                        is_final = top_result.is_final
-                        
-                        if is_final:
-                            transcript_manager.add_final(transcript)
-                            print(f"FINAL: {transcript}")
-                            
-                            response_data = {
-                                "type": "final",
-                                "text": transcript,
-                                "full_transcript": transcript_manager.get_final_only(),
-                                "is_user_speaking": False,
-                            }
-
-                            if not response_data["is_user_speaking"]: 
-                                print("🤖 Starting LLM generation...")
-                                
-                                async def consume_stream():
-                                    try:
-                                        async for chunk in generate_stream(rag_sys, transcript):
-                                            if ws.application_state == 3:
-                                                break
-                                            yield chunk
-                                    except Exception as e:
-                                        print(f"Error consuming stream: {e}")
-
-                                async def handle_audio(audio_data, text):
-                                    print(f"Generated audio for: {text}")
-                                    try:
-                                        if ws.application_state != 3:
-                                            message = {
-                                                "type": "tts_audio",
-                                                "audio_data": audio_data,
-                                                "text": text,
-                                                "encoding": "base64"
-                                            }
-                                            await ws.send_json(message)
-                                    except Exception as e:
-                                        print(f"Error sending audio: {e}")
-
-                                async def handle_error(error_msg, text):
-                                    try:
-                                        if ws.application_state != 3:
-                                            await ws.send_json({
-                                                "type": "tts_error",
-                                                "error": error_msg,
-                                                "text": text
-                                            })
-                                    except Exception as e:
-                                        print(f"Error sending TTS error: {e}")
-                                
-                                async def stream_tts():
-                                    try:
-                                        await stream_processor.process_text_stream(
-                                            consume_stream(),
-                                            on_audio_ready=handle_audio,
-                                            on_error=handle_error
-                                        )
-                                    except Exception as e:
-                                        print(f"Error streaming TTS: {e}")
-=======
-
-@router.websocket("/{call_session_id}")
-async def stt_route(ws: WebSocket, call_session_id: int):
-    await ws.accept()
-    await ws.send_text("✅ WebSocket connected to Google STT")
-
-    # Create Google Speech client.
-    speech_client = speech.SpeechClient()
-    audio_buffer = AudioBuffer()
-    transcript_manager = TranscriptManager()
-
-    # Configuration setup.
-    config = speech.RecognitionConfig(
-        encoding=speech.RecognitionConfig.AudioEncoding.LINEAR16,
-        sample_rate_hertz=16000,
-        language_code="en-US",
-    )
-
-    streaming_config = speech.StreamingRecognitionConfig(
-        config=config,
-        interim_results=True,
-    )
-
-    # BLOCKING FUNCTION: This will run in a separate thread
-    def audio_generator():
-        """BLOCKING: Synchronous generator for Google Speech API"""
-        while not audio_buffer.is_finished():
-            chunk = audio_buffer.get_chunk()
-            if chunk is not None:
-                yield speech.StreamingRecognizeRequest(audio_content=chunk)
-            else:
-                # BLOCKING, stops thread for 100ms.
-                threading.Event().wait(0.1)
-
-    # =============================================================
-
-    # ASYNC: Handles WebSocket Communications
-    async def audio_receiver():
-        """Receive audio chunks from WebSocket"""
-        try:
-            while True:
-                # async/await without blocking
-                chunk = await ws.receive_bytes()
-
-                # add to thread-safe buffer (quick op, non-blocking)
-                audio_buffer.add_chunk(chunk)
-        except WebSocketDisconnect:
-            print("WebSocket disconnected by client")
-        except Exception as e:
-            print(f"Error receiving audio: {e}")
-        finally:
-            # mark buffer as finished (thread-safe operation)
-            audio_buffer.finish()
 
     # ASYNC: Manages the blocking speech processing
     async def speech_processor():
@@ -299,237 +174,13 @@
 
             except Exception as e:
                 print(f"Error in speech recognition: {e}")
->>>>>>> eeda4762
-
-                                # ✅ Properly handle the coroutine
-                                try:
-                                    asyncio.run_coroutine_threadsafe(stream_tts(), loop)
-                                except Exception as e:
-                                    print(f"Error running TTS coroutine: {e}")
-                            else:
-                                print("🔇 Skipping LLM - user still speaking")
-
-                        else:
-                            transcript_manager.update_interim(transcript)
-                            print(f"INTERIM: {transcript}")
-                            
-                            response_data = {
-                                "type": "interim", 
-                                "text": transcript,
-                                "display_text": transcript_manager.get_display_text(),
-                                "is_user_speaking": True,
-                            }
-
-                        # ✅ Safe WebSocket send with proper state checking
-                        try:
-                            if ws.application_state != 3:  # Not disconnected
-                                future = asyncio.run_coroutine_threadsafe(
-                                    ws.send_text(json.dumps(response_data)),
-                                    loop
-                                )
-                                # Don't wait for the result to avoid blocking
-                            else:
-                                print("WebSocket disconnected, skipping message send")
-                        except Exception as e:
-                            print(f"Error sending WebSocket message: {e}")
-                        
-        except Exception as e:
-            print(f"Error in speech recognition: {e}")
 
     # ✅ Properly await the executor task
     try:
-<<<<<<< HEAD
         await loop.run_in_executor(None, process_recognition)
-    except Exception as e:
-        print(f"Error in speech processor: {e}")
-# async def speech_processor(
-#     speech_client, 
-#     streaming_config, 
-#     transcript_manager, 
-#     audio_buffer, 
-#     speech, 
-#     ws, 
-#     rag_sys
-#     ):
-
-#     """Process speech recognition in background thread"""
-#     # BLOCKING FUNCTION: This will run in a separate thread
-#     loop = asyncio.get_running_loop()
-#     config = TTSConfig(voice_name="en-US-Standard-C")
-#     stream_processor = TTSStreamProcessor(config)
-
-#     def process_recognition():
-#         try:
-#             responses = speech_client.streaming_recognize(
-#                 config=streaming_config,
-#                 requests=audio_generator(audio_buffer,speech)
-#             )
-
-#             for response in responses:
-#                 if response.results:
-#                     top_result = response.results[0]
-#                     alternatives = top_result.alternatives[:3]
-#                     # print(f"alternatives: {alternatives}")
-#                     # print(f"chosed: {alternatives[0].transcript}")
-
-#                     if top_result.alternatives:
-#                         transcript = top_result.alternatives[0].transcript
-#                         is_final = top_result.is_final
-                        
-#                         if is_final:
-#                             # Add to final transcript
-#                             transcript_manager.add_final(transcript)
-#                             print(f"FINAL: {transcript}")
-                            
-#                             # Send structured response
-#                             response_data = {
-#                                 "type": "final",
-#                                 "text": transcript,
-#                                 "full_transcript": transcript_manager.get_final_only(),
-#                                 "is_user_speaking" : False,
-#                             }
-
-#                             if not response_data["is_user_speaking"]: 
-#                                 print("🤖 Starting LLM generation...")
-                                
-#                                 # Create a coroutine that consumes the async generator
-#                                 async def consume_stream():
-#                                     try:
-#                                         async for chunk in generate_stream(rag_sys, transcript):
-#                                             # Process each chunk from the stream
-#                                             # print(f"{chunk}")
-#                                             yield chunk
-#                                             # You could send these chunks to WebSocket if needed
-#                                             # await ws.send_text(chunk)
-#                                     except Exception as e:
-#                                         print(f"Error consuming stream: {e}")
-
-#                                 async def handle_audio(audio_data, text):
-#                                     # Your custom audio handling logic
-#                                     print(f"Generated audio for: {text}")
-#                                     try:
-#                                         # Send audio data to frontend via WebSocket
-#                                         await ws.send_json({
-#                                             "type": "tts_audio",
-#                                             "audio_data": audio_data,
-#                                             "text": text,
-#                                             "encoding": "base64"
-#                                         })
-#                                         # print(f"🎵 Sent audio to frontend for: '{text[:30]}...'")
-#                                     except Exception as e:
-#                                         print(f"Error sending audio to frontend: {e}")
-
-#                                 async def handle_error(error_msg, text):
-#                                     """Send TTS error to frontend"""
-#                                     try:
-#                                         await ws.send_json({
-#                                             "type": "tts_error",
-#                                             "error": error_msg,
-#                                             "text": text
-#                                         })
-#                                         print(f"Error: {error_msg}")
-#                                     except Exception as e:
-#                                         print(f"Error sending TTS error: {e}")
-                                    
-                                
-#                                 async def stream_tts():
-#                                     try:
-#                                         await stream_processor.process_text_stream(
-#                                             consume_stream(),
-#                                             on_audio_ready=handle_audio,
-#                                             on_error=handle_error
-#                                         )
-#                                     except Exception as e:
-#                                         print(f"Error streaming TTS: {e}")
-
-#                                 # Now run the coroutine
-#                                 asyncio.run_coroutine_threadsafe(
-#                                     stream_tts(),
-#                                     loop
-#                                 )
-#                             else:
-#                                 print("🔇 Skipping LLM - user still speaking")
-
-#                         else:
-#                             # Update interim text
-#                             transcript_manager.update_interim(transcript)
-#                             print(f"INTERIM: {transcript}")
-                            
-#                             # Send structured response
-#                             response_data = {
-#                                 "type": "interim", 
-#                                 "text": transcript,
-#                                 "display_text": transcript_manager.get_display_text(),
-#                                 "is_user_speaking" : True,
-#                             }
-
-#                         # BRIDGE: Send from blocking thread back to async world
-#                         # This is the magic that connects thread to async
-
-#                         # Send to frontend
-#                         asyncio.run_coroutine_threadsafe(
-#                             ws.send_text(json.dumps(response_data)),
-#                             loop
-#                         )
-                        
-#         except Exception as e:
-#             print(f"Error in speech recognition: {e}")
-
-#     recognition_task = asyncio.create_task(
-#         loop.run_in_executor(None, process_recognition)
-#     )
-
-#     await asyncio.gather(
-#         recognition_task, 
-#         return_exceptions=True
-#     )
-
-# @router.websocket("")
-# async def stt_route(ws: WebSocket): 
-#     await ws.accept()
-#     await ws.send_text("✅ WebSocket connected to Google STT")
-
-#     # Create Google Speech client. 
-#     speech_client = speech.SpeechClient()
-#     audio_buffer = AudioBuffer()
-#     transcript_manager = TranscriptManager()
-
-#     # Configuration setup.
-#     config = speech.RecognitionConfig(
-#         encoding=speech.RecognitionConfig.AudioEncoding.LINEAR16,
-#         sample_rate_hertz=16000,
-#         language_code="en-US",
-#     )
-
-#     streaming_config = speech.StreamingRecognitionConfig(
-#         config=config,
-#         interim_results=True,
-#     )
-
-#     # Run both tasks concurrently
-#     try:
-#         # ASYNC: Run both async functions at the same time
-#         # gather() allows async functions to run concurrently
-#         await asyncio.gather(
-#             audio_receiver(ws, audio_buffer),
-#             speech_processor(speech_client, streaming_config, transcript_manager, audio_buffer, speech, ws),
-#             return_exceptions=True
-#         )
-#     except Exception as e:
-#         print(f"Error in STT processing: {e}")
-#     else:
-#         audio_buffer.finish()
-        
-#         # Send final complete transcript when session ends
-#         final_complete = transcript_manager.get_final_only()
-#         if final_complete:
-#             await ws.send_text(json.dumps({
-#                 "type": "session_complete",
-#                 "final_transcript": final_complete
-#             }))
-        
-#         print("STT WebSocket session ended")
-=======
+
+    # Run both tasks concurrently
+    try:
         # ASYNC: Run both async functions at the same time
         # gather() allows async functions to run concurrently
         await asyncio.gather(
@@ -565,5 +216,4 @@
                 )
             )
 
-        print("STT WebSocket session ended")
->>>>>>> eeda4762
+        print("STT WebSocket session ended")