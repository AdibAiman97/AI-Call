from fastapi import APIRouter, WebSocket, WebSocketDisconnect
<<<<<<< HEAD
from google.cloud import speech_v1p1beta1 as speech
=======
from google.cloud import speech
>>>>>>> cf406437
from stream_rag import generate_stream
from collections import deque
from typing import Optional
from tts import TTSConfig, TTSStreamProcessor

<<<<<<< HEAD
import json
import asyncio
import threading
=======
from database.connection import get_db
from services.transcript_crud import (create_session_message)

import json
import asyncio
import threading
import time
>>>>>>> cf406437

router = APIRouter(prefix="/stt")

class TTSStateManager:
    """Manages TTS playback state to coordinate with speech recognition"""
    def __init__(self):
        self.is_tts_active = False
        self.tts_start_time = None
        self.lock = threading.Lock()
    
    def start_tts(self):
        """Mark TTS as active"""
        with self.lock:
            self.is_tts_active = True
            self.tts_start_time = time.time()
            # print("🔊 TTS playback started")
    
    def end_tts(self):
        """Mark TTS as finished"""
        with self.lock:
            self.is_tts_active = False
            self.tts_start_time = None
            # print("🔇 TTS playback ended")
    
    def is_active(self) -> bool:
        """Check if TTS is currently active"""
        with self.lock:
            return self.is_tts_active
    
    def get_duration(self) -> float:
        """Get how long TTS has been active"""
        with self.lock:
            if self.is_tts_active and self.tts_start_time:
                return time.time() - self.tts_start_time
            return 0.0

class AudioBuffer:
    def __init__(self):
        self.buffer = deque()
        self.finished = False
        self.lock = threading.Lock()

    def add_chunk(self, chunk: bytes):
        with self.lock:
            if not self.finished:
                self.buffer.append(chunk)

    def get_chunk(self) -> Optional[bytes]:
        with self.lock:
            if self.buffer:
                return self.buffer.popleft()
            return None

    def finish(self):
        with self.lock:
            self.finished = True

    def is_finished(self) -> bool:
        with self.lock:
            return self.finished and len(self.buffer) == 0


class TranscriptManager:
    def __init__(self):
        self.final_transcript = ""  # Accumulated final results
        self.current_interim = ""  # Current interim result
        self.lock = threading.Lock()

    def update_interim(self, interim_text: str):
        """Update the current interim result"""
        with self.lock:
            self.current_interim = interim_text

    def add_final(self, final_text: str):
        """Add final text to the accumulated transcript"""
        with self.lock:
            self.final_transcript += final_text + " "
            self.current_interim = ""  # Clear interim when we get final

    def get_display_text(self):
        """Get the complete text for display (final + interim)"""
        with self.lock:
            return (self.final_transcript + self.current_interim).strip()

    def get_final_only(self):
        """Get only the final transcript"""
        with self.lock:
            return self.final_transcript.strip()
# ===============================================================

# BLOCKING FUNCTION: This will run in a separate thread
def audio_generator(audio_buffer,speech):
    """BLOCKING: Synchronous generator for Google Speech API"""
    while not audio_buffer.is_finished():
        chunk = audio_buffer.get_chunk()
        if chunk is not None:
            yield speech.StreamingRecognizeRequest(audio_content=chunk)
        else:
            # BLOCKING, stops thread for 100ms.
            threading.Event().wait(0.1)

# ASYNC: Handles WebSocket Communications
async def audio_receiver(ws, audio_buffer):
    """Receive audio chunks from WebSocket"""
    try:
        while True:
            # async/await without blocking
            chunk = await ws.receive_bytes()

            # add to thread-safe buffer (quick op, non-blocking)
            audio_buffer.add_chunk(chunk)
    except WebSocketDisconnect:
        print("WebSocket disconnected by client")
    except Exception as e:
        print(f"Error receiving audio: {e}")
    finally:
        # mark buffer as finished (thread-safe operation)
        audio_buffer.finish()

# ASYNC: Manages the blocking speech processing
# Fix for stt.py - Updated speech_processor function
async def speech_processor(
    speech_client, 
    streaming_config, 
    transcript_manager, 
    audio_buffer, 
    speech, 
    ws, 
    rag_sys):
    """Process speech recognition with proper coroutine handling"""
    
    loop = asyncio.get_running_loop()
    config = TTSConfig(voice_name="en-US-Standard-C")
    stream_processor = TTSStreamProcessor(config)

<<<<<<< HEAD
=======
db_gen = get_db()
db = next(db_gen)

# ===============================================================

# BLOCKING FUNCTION: This will run in a separate thread
def audio_generator(audio_buffer,speech):
    """BLOCKING: Synchronous generator for Google Speech API"""
    while not audio_buffer.is_finished():
        chunk = audio_buffer.get_chunk()
        if chunk is not None:
            yield speech.StreamingRecognizeRequest(audio_content=chunk)
        else:
            # BLOCKING, stops thread for 100ms.
            threading.Event().wait(0.1)

# ASYNC: Handles WebSocket Communications
async def audio_receiver(ws, audio_buffer):
    """Receive audio chunks from WebSocket with improved error handling"""
    try:
        print("🎧 Audio receiver started")
        while True:
            # Check WebSocket state before attempting to receive
            if ws.application_state == 3:  # DISCONNECTED
                print("🔌 WebSocket disconnected - stopping audio receiver")
                break
                
            try:
                # async/await without blocking
                chunk = await ws.receive_bytes()
                
                # add to thread-safe buffer (quick op, non-blocking)
                if not audio_buffer.is_finished():
                    audio_buffer.add_chunk(chunk)
                else:
                    print("🛑 Audio buffer finished - stopping receiver")
                    break
                    
            except asyncio.CancelledError:
                print("🛑 Audio receiver cancelled")
                raise
            except WebSocketDisconnect:
                print("🔌 WebSocket disconnected by client")
                break
            except Exception as chunk_error:
                print(f"❌ Error receiving audio chunk: {chunk_error}")
                # Don't break on single chunk errors, continue receiving
                continue
                
    except asyncio.CancelledError:
        print("🛑 Audio receiver task cancelled")
        raise
    except Exception as e:
        print(f"❌ Fatal error in audio receiver: {e}")
        raise
    finally:
        # mark buffer as finished (thread-safe operation)
        print("🧹 Audio receiver cleanup - marking buffer as finished")
        audio_buffer.finish()

# ASYNC: Manages the blocking speech processing
# Fix for stt.py - Updated speech_processor function
async def speech_processor(
    speech_client, 
    streaming_config, 
    transcript_manager, 
    audio_buffer, 
    speech, 
    ws, 
    rag_sys,
    tts_state_manager=None,
    call_session_id=None,
    call_summary=None,
    ):
    """Process speech recognition with TTS state awareness"""
    
    loop = asyncio.get_running_loop()
    config = TTSConfig(voice_name="en-US-Standard-C")
    stream_processor = TTSStreamProcessor(config)
    
    # Create TTS state manager if not provided
    if tts_state_manager is None:
        tts_state_manager = TTSStateManager()

>>>>>>> cf406437
    def process_recognition():
        try:
            responses = speech_client.streaming_recognize(
                config=streaming_config,
                requests=audio_generator(audio_buffer, speech)
            )

            for response in responses:
                # ✅ Check WebSocket state before processing
                if ws.application_state == 3:  # DISCONNECTED
<<<<<<< HEAD
                    print("WebSocket disconnected, stopping speech processing")
=======
                    print("🔌 WebSocket disconnected, stopping speech processing")
                    break
                
                # Also check if audio buffer is finished (indicates session restart)
                if audio_buffer.is_finished():
                    print("🛑 Audio buffer finished, stopping speech processing")
>>>>>>> cf406437
                    break
                    
                if response.results:
                    top_result = response.results[0]
                    
                    if top_result.alternatives:
                        transcript = top_result.alternatives[0].transcript
                        is_final = top_result.is_final
                        
                        if is_final:
                            transcript_manager.add_final(transcript)
<<<<<<< HEAD
                            print(f"FINAL: {transcript}")
                            
=======
                            
                            # Insert Transcript into DB for user
                            print(f"FINAL: {transcript}")
                            print(f"CALL SESSION ID: {call_session_id}")
                            try: 
                                if (transcript.strip() != ""):
                                    create_session_message(
                                        db,
                                        session_id=call_session_id,
                                        message=transcript,
                                        message_by="User"
                                    )
                                else:
                                    print("🔍 No transcript to insert into DB")
                            except Exception as e:
                                print(f"Error inserting transcript into DB: {e}")
                            finally:
                                db_gen.close()

>>>>>>> cf406437
                            response_data = {
                                "type": "final",
                                "text": transcript,
                                "full_transcript": transcript_manager.get_final_only(),
                                "is_user_speaking": False,
                            }

                            if not response_data["is_user_speaking"]: 
                                print("🤖 Starting LLM generation...")
                                
                                async def consume_stream():
                                    try:
<<<<<<< HEAD
                                        async for chunk in generate_stream(rag_sys, transcript):
=======
                                        
                                        async for chunk in generate_stream(rag_sys, transcript, call_summary=call_summary):
>>>>>>> cf406437
                                            if ws.application_state == 3:
                                                break
                                            yield chunk
                                    except Exception as e:
                                        print(f"Error consuming stream: {e}")

                                async def handle_audio(audio_data, text):
<<<<<<< HEAD
                                    print(f"Generated audio for: {text}")
                                    try:
                                        if ws.application_state != 3:
=======
                                    # Insert Transcript into DB for AI per sentences.
                                    try:
                                        create_session_message(
                                            db,
                                            session_id=call_session_id,
                                            message=text,
                                            message_by="AI"
                                        )
                                    except Exception as e:
                                        print(f"Error inserting transcript into DB: {e}")
                                    finally:
                                        db_gen.close()

                                    print(f"Generated audio for: {text}")
                                    try:
                                        if ws.application_state != 3:
                                            # Mark TTS as active when first audio is sent
                                            tts_state_manager.start_tts()
                                            
>>>>>>> cf406437
                                            message = {
                                                "type": "tts_audio",
                                                "audio_data": audio_data,
                                                "text": text,
                                                "encoding": "base64"
                                            }
                                            await ws.send_json(message)
                                    except Exception as e:
                                        print(f"Error sending audio: {e}")

                                async def handle_error(error_msg, text):
                                    try:
<<<<<<< HEAD
=======
                                        # End TTS on error
                                        tts_state_manager.end_tts()
                                        
>>>>>>> cf406437
                                        if ws.application_state != 3:
                                            await ws.send_json({
                                                "type": "tts_error",
                                                "error": error_msg,
                                                "text": text
                                            })
                                    except Exception as e:
                                        print(f"Error sending TTS error: {e}")
                                
                                async def stream_tts():
                                    try:
                                        await stream_processor.process_text_stream(
                                            consume_stream(),
                                            on_audio_ready=handle_audio,
                                            on_error=handle_error
                                        )
<<<<<<< HEAD
                                    except Exception as e:
                                        print(f"Error streaming TTS: {e}")

                                # ✅ Properly handle the coroutine
                                try:
                                    asyncio.run_coroutine_threadsafe(stream_tts(), loop)
                                except Exception as e:
                                    print(f"Error running TTS coroutine: {e}")
                            else:
                                print("🔇 Skipping LLM - user still speaking")

                        else:
                            transcript_manager.update_interim(transcript)
                            print(f"INTERIM: {transcript}")
                            
                            response_data = {
                                "type": "interim", 
                                "text": transcript,
                                "display_text": transcript_manager.get_display_text(),
                                "is_user_speaking": True,
                            }

                        # ✅ Safe WebSocket send with proper state checking
                        try:
                            if ws.application_state != 3:  # Not disconnected
                                future = asyncio.run_coroutine_threadsafe(
                                    ws.send_text(json.dumps(response_data)),
                                    loop
                                )
                                # Don't wait for the result to avoid blocking
                            else:
                                print("WebSocket disconnected, skipping message send")
                        except Exception as e:
                            print(f"Error sending WebSocket message: {e}")
                        
        except Exception as e:
            print(f"Error in speech recognition: {e}")

    # ✅ Properly await the executor task
    try:
        await loop.run_in_executor(None, process_recognition)
    except Exception as e:
        print(f"Error in speech processor: {e}")
# async def speech_processor(
#     speech_client, 
#     streaming_config, 
#     transcript_manager, 
#     audio_buffer, 
#     speech, 
#     ws, 
#     rag_sys
#     ):

#     """Process speech recognition in background thread"""
#     # BLOCKING FUNCTION: This will run in a separate thread
#     loop = asyncio.get_running_loop()
#     config = TTSConfig(voice_name="en-US-Standard-C")
#     stream_processor = TTSStreamProcessor(config)

#     def process_recognition():
#         try:
#             responses = speech_client.streaming_recognize(
#                 config=streaming_config,
#                 requests=audio_generator(audio_buffer,speech)
#             )

#             for response in responses:
#                 if response.results:
#                     top_result = response.results[0]
#                     alternatives = top_result.alternatives[:3]
#                     # print(f"alternatives: {alternatives}")
#                     # print(f"chosed: {alternatives[0].transcript}")

#                     if top_result.alternatives:
#                         transcript = top_result.alternatives[0].transcript
#                         is_final = top_result.is_final
                        
#                         if is_final:
#                             # Add to final transcript
#                             transcript_manager.add_final(transcript)
#                             print(f"FINAL: {transcript}")
                            
#                             # Send structured response
#                             response_data = {
#                                 "type": "final",
#                                 "text": transcript,
#                                 "full_transcript": transcript_manager.get_final_only(),
#                                 "is_user_speaking" : False,
#                             }

#                             if not response_data["is_user_speaking"]: 
#                                 print("🤖 Starting LLM generation...")
                                
#                                 # Create a coroutine that consumes the async generator
#                                 async def consume_stream():
#                                     try:
#                                         async for chunk in generate_stream(rag_sys, transcript):
#                                             # Process each chunk from the stream
#                                             # print(f"{chunk}")
#                                             yield chunk
#                                             # You could send these chunks to WebSocket if needed
#                                             # await ws.send_text(chunk)
#                                     except Exception as e:
#                                         print(f"Error consuming stream: {e}")

#                                 async def handle_audio(audio_data, text):
#                                     # Your custom audio handling logic
#                                     print(f"Generated audio for: {text}")
#                                     try:
#                                         # Send audio data to frontend via WebSocket
#                                         await ws.send_json({
#                                             "type": "tts_audio",
#                                             "audio_data": audio_data,
#                                             "text": text,
#                                             "encoding": "base64"
#                                         })
#                                         # print(f"🎵 Sent audio to frontend for: '{text[:30]}...'")
#                                     except Exception as e:
#                                         print(f"Error sending audio to frontend: {e}")

#                                 async def handle_error(error_msg, text):
#                                     """Send TTS error to frontend"""
#                                     try:
#                                         await ws.send_json({
#                                             "type": "tts_error",
#                                             "error": error_msg,
#                                             "text": text
#                                         })
#                                         print(f"Error: {error_msg}")
#                                     except Exception as e:
#                                         print(f"Error sending TTS error: {e}")
                                    
                                
#                                 async def stream_tts():
#                                     try:
#                                         await stream_processor.process_text_stream(
#                                             consume_stream(),
#                                             on_audio_ready=handle_audio,
#                                             on_error=handle_error
#                                         )
#                                     except Exception as e:
#                                         print(f"Error streaming TTS: {e}")

#                                 # Now run the coroutine
#                                 asyncio.run_coroutine_threadsafe(
#                                     stream_tts(),
#                                     loop
#                                 )
#                             else:
#                                 print("🔇 Skipping LLM - user still speaking")

#                         else:
#                             # Update interim text
#                             transcript_manager.update_interim(transcript)
#                             print(f"INTERIM: {transcript}")
                            
#                             # Send structured response
#                             response_data = {
#                                 "type": "interim", 
#                                 "text": transcript,
#                                 "display_text": transcript_manager.get_display_text(),
#                                 "is_user_speaking" : True,
#                             }

#                         # BRIDGE: Send from blocking thread back to async world
#                         # This is the magic that connects thread to async

#                         # Send to frontend
#                         asyncio.run_coroutine_threadsafe(
#                             ws.send_text(json.dumps(response_data)),
#                             loop
#                         )
                        
#         except Exception as e:
#             print(f"Error in speech recognition: {e}")

#     recognition_task = asyncio.create_task(
#         loop.run_in_executor(None, process_recognition)
#     )

#     await asyncio.gather(
#         recognition_task, 
#         return_exceptions=True
#     )

# @router.websocket("")
# async def stt_route(ws: WebSocket): 
#     await ws.accept()
#     await ws.send_text("✅ WebSocket connected to Google STT")

#     # Create Google Speech client. 
#     speech_client = speech.SpeechClient()
#     audio_buffer = AudioBuffer()
#     transcript_manager = TranscriptManager()

#     # Configuration setup.
#     config = speech.RecognitionConfig(
#         encoding=speech.RecognitionConfig.AudioEncoding.LINEAR16,
#         sample_rate_hertz=16000,
#         language_code="en-US",
#     )

#     streaming_config = speech.StreamingRecognitionConfig(
#         config=config,
#         interim_results=True,
#     )

#     # Run both tasks concurrently
#     try:
#         # ASYNC: Run both async functions at the same time
#         # gather() allows async functions to run concurrently
#         await asyncio.gather(
#             audio_receiver(ws, audio_buffer),
#             speech_processor(speech_client, streaming_config, transcript_manager, audio_buffer, speech, ws),
#             return_exceptions=True
#         )
#     except Exception as e:
#         print(f"Error in STT processing: {e}")
#     else:
#         audio_buffer.finish()
        
#         # Send final complete transcript when session ends
#         final_complete = transcript_manager.get_final_only()
#         if final_complete:
#             await ws.send_text(json.dumps({
#                 "type": "session_complete",
#                 "final_transcript": final_complete
#             }))
        
#         print("STT WebSocket session ended")
=======
                                        # Mark TTS as finished when streaming completes
                                        # print("🎵 TTS streaming completed")
                                        tts_state_manager.end_tts()
                                    except Exception as e:
                                        print(f"Error streaming TTS: {e}")
                                        # End TTS on error
                                        tts_state_manager.end_tts()

                                # ✅ Properly handle the coroutine
                                try:
                                    asyncio.run_coroutine_threadsafe(stream_tts(), loop)
                                except Exception as e:
                                    print(f"Error running TTS coroutine: {e}")
                                    # End TTS on error
                                    tts_state_manager.end_tts()
                            else:
                                print("🔇 Skipping LLM - user still speaking")

                        else:
                            transcript_manager.update_interim(transcript)
                            print(f"INTERIM: {transcript}")
                            
                            response_data = {
                                "type": "interim", 
                                "text": transcript,
                                "display_text": transcript_manager.get_display_text(),
                                "is_user_speaking": True,
                            }

                        # ✅ Safe WebSocket send with proper state checking
                        try:
                            if ws.application_state != 3:  # Not disconnected
                                future = asyncio.run_coroutine_threadsafe(
                                    ws.send_text(json.dumps(response_data)),
                                    loop
                                )
                                # Don't wait for the result to avoid blocking
                            else:
                                print("WebSocket disconnected, skipping message send")
                        except Exception as e:
                            print(f"Error sending WebSocket message: {e}")
                        
        except Exception as e:
            error_message = str(e)
            print(f"Error in speech recognition: {error_message}")
            
            # Check for specific timeout errors
            is_timeout_error = ("Audio Timeout Error" in error_message or 
                               "Long duration elapsed without audio" in error_message or
                               "400" in error_message)
            
            if is_timeout_error:
                # Check if timeout occurred during TTS playback
                if tts_state_manager.is_active():
                    tts_duration = tts_state_manager.get_duration()
                    print(f"🔊 Timeout during TTS playback (duration: {tts_duration:.1f}s) - this is expected")
                    print("🔄 Speech timeout during TTS - propagating for retry")
                    # End TTS state since we're restarting
                    tts_state_manager.end_tts()
                else:
                    print("🔄 Speech timeout detected - propagating for retry")
                
                # Re-raise timeout errors so the retry mechanism can handle them
                raise e

    # ✅ Properly await the executor task
    try:
        await loop.run_in_executor(None, process_recognition)

    # Run both tasks concurrently
    # try:
    #     # ASYNC: Run both async functions at the same time
    #     # gather() allows async functions to run concurrently
    #     await asyncio.gather(
    #         audio_receiver(), speech_processor(), return_exceptions=True
    #     )
    except Exception as e:
        error_message = str(e)
        print(f"Error in speech processor: {error_message}")
        
        # Propagate timeout errors for retry mechanism
        if ("Audio Timeout Error" in error_message or 
            "Long duration elapsed without audio" in error_message or
            "400" in error_message):
            print("🔄 Propagating timeout error for retry")
            raise e
        else:
            print(f"💥 Non-recoverable speech processor error: {error_message}")
>>>>>>> cf406437
<|MERGE_RESOLUTION|>--- conflicted
+++ resolved
@@ -1,19 +1,10 @@
 from fastapi import APIRouter, WebSocket, WebSocketDisconnect
-<<<<<<< HEAD
-from google.cloud import speech_v1p1beta1 as speech
-=======
 from google.cloud import speech
->>>>>>> cf406437
 from stream_rag import generate_stream
 from collections import deque
 from typing import Optional
 from tts import TTSConfig, TTSStreamProcessor
 
-<<<<<<< HEAD
-import json
-import asyncio
-import threading
-=======
 from database.connection import get_db
 from services.transcript_crud import (create_session_message)
 
@@ -21,7 +12,6 @@
 import asyncio
 import threading
 import time
->>>>>>> cf406437
 
 router = APIRouter(prefix="/stt")
 
@@ -110,55 +100,7 @@
         """Get only the final transcript"""
         with self.lock:
             return self.final_transcript.strip()
-# ===============================================================
-
-# BLOCKING FUNCTION: This will run in a separate thread
-def audio_generator(audio_buffer,speech):
-    """BLOCKING: Synchronous generator for Google Speech API"""
-    while not audio_buffer.is_finished():
-        chunk = audio_buffer.get_chunk()
-        if chunk is not None:
-            yield speech.StreamingRecognizeRequest(audio_content=chunk)
-        else:
-            # BLOCKING, stops thread for 100ms.
-            threading.Event().wait(0.1)
-
-# ASYNC: Handles WebSocket Communications
-async def audio_receiver(ws, audio_buffer):
-    """Receive audio chunks from WebSocket"""
-    try:
-        while True:
-            # async/await without blocking
-            chunk = await ws.receive_bytes()
-
-            # add to thread-safe buffer (quick op, non-blocking)
-            audio_buffer.add_chunk(chunk)
-    except WebSocketDisconnect:
-        print("WebSocket disconnected by client")
-    except Exception as e:
-        print(f"Error receiving audio: {e}")
-    finally:
-        # mark buffer as finished (thread-safe operation)
-        audio_buffer.finish()
-
-# ASYNC: Manages the blocking speech processing
-# Fix for stt.py - Updated speech_processor function
-async def speech_processor(
-    speech_client, 
-    streaming_config, 
-    transcript_manager, 
-    audio_buffer, 
-    speech, 
-    ws, 
-    rag_sys):
-    """Process speech recognition with proper coroutine handling"""
-    
-    loop = asyncio.get_running_loop()
-    config = TTSConfig(voice_name="en-US-Standard-C")
-    stream_processor = TTSStreamProcessor(config)
-
-<<<<<<< HEAD
-=======
+
 db_gen = get_db()
 db = next(db_gen)
 
@@ -243,7 +185,6 @@
     if tts_state_manager is None:
         tts_state_manager = TTSStateManager()
 
->>>>>>> cf406437
     def process_recognition():
         try:
             responses = speech_client.streaming_recognize(
@@ -254,16 +195,12 @@
             for response in responses:
                 # ✅ Check WebSocket state before processing
                 if ws.application_state == 3:  # DISCONNECTED
-<<<<<<< HEAD
-                    print("WebSocket disconnected, stopping speech processing")
-=======
                     print("🔌 WebSocket disconnected, stopping speech processing")
                     break
                 
                 # Also check if audio buffer is finished (indicates session restart)
                 if audio_buffer.is_finished():
                     print("🛑 Audio buffer finished, stopping speech processing")
->>>>>>> cf406437
                     break
                     
                 if response.results:
@@ -275,10 +212,6 @@
                         
                         if is_final:
                             transcript_manager.add_final(transcript)
-<<<<<<< HEAD
-                            print(f"FINAL: {transcript}")
-                            
-=======
                             
                             # Insert Transcript into DB for user
                             print(f"FINAL: {transcript}")
@@ -298,7 +231,6 @@
                             finally:
                                 db_gen.close()
 
->>>>>>> cf406437
                             response_data = {
                                 "type": "final",
                                 "text": transcript,
@@ -311,12 +243,8 @@
                                 
                                 async def consume_stream():
                                     try:
-<<<<<<< HEAD
-                                        async for chunk in generate_stream(rag_sys, transcript):
-=======
                                         
                                         async for chunk in generate_stream(rag_sys, transcript, call_summary=call_summary):
->>>>>>> cf406437
                                             if ws.application_state == 3:
                                                 break
                                             yield chunk
@@ -324,11 +252,6 @@
                                         print(f"Error consuming stream: {e}")
 
                                 async def handle_audio(audio_data, text):
-<<<<<<< HEAD
-                                    print(f"Generated audio for: {text}")
-                                    try:
-                                        if ws.application_state != 3:
-=======
                                     # Insert Transcript into DB for AI per sentences.
                                     try:
                                         create_session_message(
@@ -348,7 +271,6 @@
                                             # Mark TTS as active when first audio is sent
                                             tts_state_manager.start_tts()
                                             
->>>>>>> cf406437
                                             message = {
                                                 "type": "tts_audio",
                                                 "audio_data": audio_data,
@@ -361,12 +283,9 @@
 
                                 async def handle_error(error_msg, text):
                                     try:
-<<<<<<< HEAD
-=======
                                         # End TTS on error
                                         tts_state_manager.end_tts()
                                         
->>>>>>> cf406437
                                         if ws.application_state != 3:
                                             await ws.send_json({
                                                 "type": "tts_error",
@@ -383,238 +302,6 @@
                                             on_audio_ready=handle_audio,
                                             on_error=handle_error
                                         )
-<<<<<<< HEAD
-                                    except Exception as e:
-                                        print(f"Error streaming TTS: {e}")
-
-                                # ✅ Properly handle the coroutine
-                                try:
-                                    asyncio.run_coroutine_threadsafe(stream_tts(), loop)
-                                except Exception as e:
-                                    print(f"Error running TTS coroutine: {e}")
-                            else:
-                                print("🔇 Skipping LLM - user still speaking")
-
-                        else:
-                            transcript_manager.update_interim(transcript)
-                            print(f"INTERIM: {transcript}")
-                            
-                            response_data = {
-                                "type": "interim", 
-                                "text": transcript,
-                                "display_text": transcript_manager.get_display_text(),
-                                "is_user_speaking": True,
-                            }
-
-                        # ✅ Safe WebSocket send with proper state checking
-                        try:
-                            if ws.application_state != 3:  # Not disconnected
-                                future = asyncio.run_coroutine_threadsafe(
-                                    ws.send_text(json.dumps(response_data)),
-                                    loop
-                                )
-                                # Don't wait for the result to avoid blocking
-                            else:
-                                print("WebSocket disconnected, skipping message send")
-                        except Exception as e:
-                            print(f"Error sending WebSocket message: {e}")
-                        
-        except Exception as e:
-            print(f"Error in speech recognition: {e}")
-
-    # ✅ Properly await the executor task
-    try:
-        await loop.run_in_executor(None, process_recognition)
-    except Exception as e:
-        print(f"Error in speech processor: {e}")
-# async def speech_processor(
-#     speech_client, 
-#     streaming_config, 
-#     transcript_manager, 
-#     audio_buffer, 
-#     speech, 
-#     ws, 
-#     rag_sys
-#     ):
-
-#     """Process speech recognition in background thread"""
-#     # BLOCKING FUNCTION: This will run in a separate thread
-#     loop = asyncio.get_running_loop()
-#     config = TTSConfig(voice_name="en-US-Standard-C")
-#     stream_processor = TTSStreamProcessor(config)
-
-#     def process_recognition():
-#         try:
-#             responses = speech_client.streaming_recognize(
-#                 config=streaming_config,
-#                 requests=audio_generator(audio_buffer,speech)
-#             )
-
-#             for response in responses:
-#                 if response.results:
-#                     top_result = response.results[0]
-#                     alternatives = top_result.alternatives[:3]
-#                     # print(f"alternatives: {alternatives}")
-#                     # print(f"chosed: {alternatives[0].transcript}")
-
-#                     if top_result.alternatives:
-#                         transcript = top_result.alternatives[0].transcript
-#                         is_final = top_result.is_final
-                        
-#                         if is_final:
-#                             # Add to final transcript
-#                             transcript_manager.add_final(transcript)
-#                             print(f"FINAL: {transcript}")
-                            
-#                             # Send structured response
-#                             response_data = {
-#                                 "type": "final",
-#                                 "text": transcript,
-#                                 "full_transcript": transcript_manager.get_final_only(),
-#                                 "is_user_speaking" : False,
-#                             }
-
-#                             if not response_data["is_user_speaking"]: 
-#                                 print("🤖 Starting LLM generation...")
-                                
-#                                 # Create a coroutine that consumes the async generator
-#                                 async def consume_stream():
-#                                     try:
-#                                         async for chunk in generate_stream(rag_sys, transcript):
-#                                             # Process each chunk from the stream
-#                                             # print(f"{chunk}")
-#                                             yield chunk
-#                                             # You could send these chunks to WebSocket if needed
-#                                             # await ws.send_text(chunk)
-#                                     except Exception as e:
-#                                         print(f"Error consuming stream: {e}")
-
-#                                 async def handle_audio(audio_data, text):
-#                                     # Your custom audio handling logic
-#                                     print(f"Generated audio for: {text}")
-#                                     try:
-#                                         # Send audio data to frontend via WebSocket
-#                                         await ws.send_json({
-#                                             "type": "tts_audio",
-#                                             "audio_data": audio_data,
-#                                             "text": text,
-#                                             "encoding": "base64"
-#                                         })
-#                                         # print(f"🎵 Sent audio to frontend for: '{text[:30]}...'")
-#                                     except Exception as e:
-#                                         print(f"Error sending audio to frontend: {e}")
-
-#                                 async def handle_error(error_msg, text):
-#                                     """Send TTS error to frontend"""
-#                                     try:
-#                                         await ws.send_json({
-#                                             "type": "tts_error",
-#                                             "error": error_msg,
-#                                             "text": text
-#                                         })
-#                                         print(f"Error: {error_msg}")
-#                                     except Exception as e:
-#                                         print(f"Error sending TTS error: {e}")
-                                    
-                                
-#                                 async def stream_tts():
-#                                     try:
-#                                         await stream_processor.process_text_stream(
-#                                             consume_stream(),
-#                                             on_audio_ready=handle_audio,
-#                                             on_error=handle_error
-#                                         )
-#                                     except Exception as e:
-#                                         print(f"Error streaming TTS: {e}")
-
-#                                 # Now run the coroutine
-#                                 asyncio.run_coroutine_threadsafe(
-#                                     stream_tts(),
-#                                     loop
-#                                 )
-#                             else:
-#                                 print("🔇 Skipping LLM - user still speaking")
-
-#                         else:
-#                             # Update interim text
-#                             transcript_manager.update_interim(transcript)
-#                             print(f"INTERIM: {transcript}")
-                            
-#                             # Send structured response
-#                             response_data = {
-#                                 "type": "interim", 
-#                                 "text": transcript,
-#                                 "display_text": transcript_manager.get_display_text(),
-#                                 "is_user_speaking" : True,
-#                             }
-
-#                         # BRIDGE: Send from blocking thread back to async world
-#                         # This is the magic that connects thread to async
-
-#                         # Send to frontend
-#                         asyncio.run_coroutine_threadsafe(
-#                             ws.send_text(json.dumps(response_data)),
-#                             loop
-#                         )
-                        
-#         except Exception as e:
-#             print(f"Error in speech recognition: {e}")
-
-#     recognition_task = asyncio.create_task(
-#         loop.run_in_executor(None, process_recognition)
-#     )
-
-#     await asyncio.gather(
-#         recognition_task, 
-#         return_exceptions=True
-#     )
-
-# @router.websocket("")
-# async def stt_route(ws: WebSocket): 
-#     await ws.accept()
-#     await ws.send_text("✅ WebSocket connected to Google STT")
-
-#     # Create Google Speech client. 
-#     speech_client = speech.SpeechClient()
-#     audio_buffer = AudioBuffer()
-#     transcript_manager = TranscriptManager()
-
-#     # Configuration setup.
-#     config = speech.RecognitionConfig(
-#         encoding=speech.RecognitionConfig.AudioEncoding.LINEAR16,
-#         sample_rate_hertz=16000,
-#         language_code="en-US",
-#     )
-
-#     streaming_config = speech.StreamingRecognitionConfig(
-#         config=config,
-#         interim_results=True,
-#     )
-
-#     # Run both tasks concurrently
-#     try:
-#         # ASYNC: Run both async functions at the same time
-#         # gather() allows async functions to run concurrently
-#         await asyncio.gather(
-#             audio_receiver(ws, audio_buffer),
-#             speech_processor(speech_client, streaming_config, transcript_manager, audio_buffer, speech, ws),
-#             return_exceptions=True
-#         )
-#     except Exception as e:
-#         print(f"Error in STT processing: {e}")
-#     else:
-#         audio_buffer.finish()
-        
-#         # Send final complete transcript when session ends
-#         final_complete = transcript_manager.get_final_only()
-#         if final_complete:
-#             await ws.send_text(json.dumps({
-#                 "type": "session_complete",
-#                 "final_transcript": final_complete
-#             }))
-        
-#         print("STT WebSocket session ended")
-=======
                                         # Mark TTS as finished when streaming completes
                                         # print("🎵 TTS streaming completed")
                                         tts_state_manager.end_tts()
@@ -702,5 +389,4 @@
             print("🔄 Propagating timeout error for retry")
             raise e
         else:
-            print(f"💥 Non-recoverable speech processor error: {error_message}")
->>>>>>> cf406437
+            print(f"💥 Non-recoverable speech processor error: {error_message}")