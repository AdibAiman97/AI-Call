from pydantic import BaseModel
from typing import Optional
from datetime import datetime


# Pydantic models for request/response
class CustomerCreate(BaseModel):
    phone_number: str
    email: str
    first_name: str
    last_name: str
    budget: int
    purchase_purpose: str
    preferred_location: str


class CustomerResponse(BaseModel):
    phone_number: str
    email: str
    first_name: str
    last_name: str
    budget: int
    purchase_purpose: str
    preferred_location: str
    created_at: datetime
    updated_at: datetime

    class Config:
        from_attributes = True


class TranscriptCreate(BaseModel):
    id: int
    session_id: int
    message: str
    message_by: str
    summarized: str
    key_topics: str


class TranscriptUpdate(BaseModel):
    id: Optional[int] = None
    session_id: Optional[int] = None
    message: Optional[str] = None
    message_by: Optional[str] = None
    summarized: Optional[str] = None
    key_topics: Optional[str] = None


class TranscriptResponse(BaseModel):
    id: int
    session_id: int
    message: str
    message_by: str
    summarized: str
    key_topics: str
    created_at: datetime
    updated_at: datetime

    class Config:
        from_attributes = True


class CallSessionBase(BaseModel):
    cust_id: str
    start_time: Optional[datetime] = None
    end_time: Optional[datetime] = None
    duration_secs: Optional[int] = None
    positive: Optional[int] = None
    neutral: Optional[int] = None
    negative: Optional[int] = None
    key_words: Optional[str] = None
    summarized_content: Optional[str] = None
    customer_suggestions: Optional[str] = None
    admin_suggestions: Optional[str] = None

    class Config:
        from_attributes = True


class CallSessionResponse(BaseModel):
    id: int
    cust_id: str
    start_time: datetime
<<<<<<< HEAD
    end_time: Optional[str] = None
=======
    end_time: Optional[datetime] = None
>>>>>>> e7ff7d34
    duration_secs: Optional[int] = None
    positive: Optional[int] = None
    neutral: Optional[int] = None
    negative: Optional[int] = None
    key_words: Optional[str] = None
    summarized_content: Optional[str] = None
    customer_suggestions: Optional[str] = None
    admin_suggestions: Optional[str] = None

    class Config:
        from_attributes = True


class CallSessionUpdate(CallSessionBase):
    cust_id: Optional[str] = None
    start_time: Optional[datetime] = None
    end_time: Optional[datetime] = None
    duration_secs: Optional[int] = None
    positive: Optional[int] = None
    neutral: Optional[int] = None
    negative: Optional[int] = None
    key_words: Optional[str] = None
    summarized_content: Optional[str] = None
    customer_suggestions: Optional[str] = None
    admin_suggestions: Optional[str] = None


class AppointmentCreate(BaseModel):
    call_session_id: int
    title: str
    start_time: datetime
    end_time: datetime


class AppointmentUpdate(BaseModel):
    call_session_id: Optional[int] = None
    title: Optional[str] = None
    start_time: Optional[datetime] = None
    end_time: Optional[datetime] = None


class AppointmentResponse(BaseModel):
    id: int
    call_session_id: int
    title: str
    start_time: datetime
    end_time: datetime
    created_at: datetime
    updated_at: datetime

    class Config:
        from_attributes = True


class PropertyCreate(BaseModel):
    property_name: str
    property_type: str
    price: float
    location: str
    bedrooms: int
    bathrooms: int
    size: float
    availability: bool
    listing_period: int


class PropertyUpdate(BaseModel):
    property_name: Optional[str] = None
    property_type: Optional[str] = None
    price: Optional[float] = None
    location: Optional[str] = None
    bedrooms: Optional[int] = None
    bathrooms: Optional[int] = None
    size: Optional[float] = None
    availability: Optional[bool] = None
    listing_period: Optional[int] = None


class PropertyResponse(BaseModel):
    property_id: int
    property_name: str
    property_type: str
    price: float
    location: str
    bedrooms: int
    bathrooms: int
    size: float
    availability: bool
    listing_period: int
    created_at: datetime
    updated_at: datetime

    class Config:
        from_attributes = True<|MERGE_RESOLUTION|>--- conflicted
+++ resolved
@@ -82,11 +82,7 @@
     id: int
     cust_id: str
     start_time: datetime
-<<<<<<< HEAD
-    end_time: Optional[str] = None
-=======
     end_time: Optional[datetime] = None
->>>>>>> e7ff7d34
     duration_secs: Optional[int] = None
     positive: Optional[int] = None
     neutral: Optional[int] = None
