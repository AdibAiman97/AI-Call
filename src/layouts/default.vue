<template>
  <v-app>
    <HeaderBar :toggleDrawer="toggleDrawer" />
<<<<<<< HEAD
    <SidePanel :open="isDrawerOpen" />
    
    <v-main class="min-h-screen ma-10">
=======
    <v-main class="h-fill mx-10">
      <SidePanel :open="isDrawerOpen" />
>>>>>>> 678f96cc
      <router-view />
    </v-main>
  </v-app>
</template>

<script setup>
import { ref } from "vue";

const isDrawerOpen = ref(false);

function toggleDrawer() {
  isDrawerOpen.value = !isDrawerOpen.value;
}
</script><|MERGE_RESOLUTION|>--- conflicted
+++ resolved
@@ -1,14 +1,8 @@
 <template>
   <v-app>
     <HeaderBar :toggleDrawer="toggleDrawer" />
-<<<<<<< HEAD
-    <SidePanel :open="isDrawerOpen" />
-    
-    <v-main class="min-h-screen ma-10">
-=======
     <v-main class="h-fill mx-10">
       <SidePanel :open="isDrawerOpen" />
->>>>>>> 678f96cc
       <router-view />
     </v-main>
   </v-app>
