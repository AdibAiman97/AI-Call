/* eslint-disable */
/* prettier-ignore */
// @ts-nocheck
// Generated by unplugin-vue-router. ‼️ DO NOT MODIFY THIS FILE ‼️
// It's recommended to commit this file.
// Make sure to add this file to your tsconfig.json file as an "includes" or "files" entry.

declare module 'vue-router/auto-routes' {
  import type {
    RouteRecordInfo,
    ParamValue,
    ParamValueOneOrMore,
    ParamValueZeroOrMore,
    ParamValueZeroOrOne,
  } from 'vue-router'

  /**
   * Route name map generated by unplugin-vue-router
   */
  export interface RouteNamedMap {
    '/': RouteRecordInfo<'/', '/', Record<never, never>, Record<never, never>>,
<<<<<<< HEAD
    '/anything': RouteRecordInfo<'/anything', '/anything', Record<never, never>, Record<never, never>>,
    '/CustomerCallSummary': RouteRecordInfo<'/CustomerCallSummary', '/CustomerCallSummary', Record<never, never>, Record<never, never>>,
=======
    '/calendar/': RouteRecordInfo<'/calendar/', '/calendar', Record<never, never>, Record<never, never>>,
    '/Database': RouteRecordInfo<'/Database', '/Database', Record<never, never>, Record<never, never>>,
    '/oncall-page': RouteRecordInfo<'/oncall-page', '/oncall-page', Record<never, never>, Record<never, never>>,
>>>>>>> 214a5a70
  }
}<|MERGE_RESOLUTION|>--- conflicted
+++ resolved
@@ -19,13 +19,10 @@
    */
   export interface RouteNamedMap {
     '/': RouteRecordInfo<'/', '/', Record<never, never>, Record<never, never>>,
-<<<<<<< HEAD
-    '/anything': RouteRecordInfo<'/anything', '/anything', Record<never, never>, Record<never, never>>,
-    '/CustomerCallSummary': RouteRecordInfo<'/CustomerCallSummary', '/CustomerCallSummary', Record<never, never>, Record<never, never>>,
-=======
     '/calendar/': RouteRecordInfo<'/calendar/', '/calendar', Record<never, never>, Record<never, never>>,
     '/Database': RouteRecordInfo<'/Database', '/Database', Record<never, never>, Record<never, never>>,
     '/oncall-page': RouteRecordInfo<'/oncall-page', '/oncall-page', Record<never, never>, Record<never, never>>,
->>>>>>> 214a5a70
+    '/anything': RouteRecordInfo<'/anything', '/anything', Record<never, never>, Record<never, never>>,
+    '/CustomerCallSummary': RouteRecordInfo<'/CustomerCallSummary', '/CustomerCallSummary', Record<never, never>, Record<never, never>>,
   }
 }