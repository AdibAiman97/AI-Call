--- conflicted
+++ resolved
@@ -71,39 +71,25 @@
 import { useRouter } from "vue-router";
 import { useCallStore } from "@/stores/call";
 import { Volume2, Phone } from "lucide-vue-next";
-<<<<<<< HEAD
-// import CallTimer from "@/components/CallTimer.vue";
-// import CallTranscript from "@/components/CallTranscript.vue";
+import { TresCanvas } from "@tresjs/core";
+import DancingBlob from "@/components/DancingBlob.vue";
 import GeminiLive from "../../components/GeminiLive.vue";
-
+import Chat from "@/components/Chat.vue";
 import { useHotkey } from '@/utils/Hotkey'
 
 const router = useRouter();
 const callStore = useCallStore();
-const transcriptRef = ref();
 const geminiLiveRef = ref();
 const isEnding = ref(false);
-const isProcessing = ref(false);
+
+// Audio analysis for dancing blob - these will be provided by GeminiLive
+const analyser = ref<AnalyserNode | null>(null);
+const dataArray = ref<Uint8Array | null>(null);
 
 useHotkey('g', () => {
   console.log('call-summary')
   router.push('/call-summary')
 }, { shift: false, command: true })
-=======
-import { TresCanvas } from "@tresjs/core";
-import DancingBlob from "@/components/DancingBlob.vue";
-import GeminiLive from "../../components/GeminiLive.vue";
-import Chat from "@/components/Chat.vue";
-
-const router = useRouter();
-const callStore = useCallStore();
-const geminiLiveRef = ref();
-const isEnding = ref(false);
-
-// Audio analysis for dancing blob - these will be provided by GeminiLive
-const analyser = ref<AnalyserNode | null>(null);
-const dataArray = ref<Uint8Array | null>(null);
->>>>>>> 09993b2d
 
 const displayTime = computed(() => {
   if (callStore.status === "idle") {
@@ -112,57 +98,6 @@
   return callStore.formattedDuration;
 });
 
-<<<<<<< HEAD
-// Computed properties
-const statusTitle = computed(() => {
-  switch (callStore.status) {
-    case "connecting":
-      return "Connecting...";
-    case "connected":
-      return callStore.isMuted ? "Muted" : "Listening";
-    case "error":
-      return "Connection Error";
-    default:
-      return "Ready";
-  }
-});
-
-const statusSubtitle = computed(() => {
-  switch (callStore.status) {
-    case "connecting":
-      return "Setting up your voice connection";
-    case "connected":
-      return callStore.isMuted
-        ? "Microphone is muted"
-        : "Speak naturally to the assistant";
-    case "error":
-      return "Please try reconnecting";
-    default:
-      return "Voice assistant ready";
-  }
-});
-
-const visualizerIcon = computed(() => {
-  if (callStore.status === "error") return "mdi-microphone-off";
-  if (callStore.isMuted) return "mdi-microphone-off";
-  if (callStore.isRecording) return "mdi-microphone";
-  return "mdi-microphone-outline";
-});
-
-const visualizerIconColor = computed(() => {
-  if (callStore.status === "error") return "error";
-  if (callStore.isMuted) return "warning";
-  if (callStore.isActive) return "primary";
-  return "grey";
-});
-
-// Methods
-const toggleMute = () => {
-  callStore.toggleMute();
-};
-
-=======
->>>>>>> 09993b2d
 const endCall = async () => {
   isEnding.value = true;
 
@@ -179,21 +114,6 @@
   }
 };
 
-<<<<<<< HEAD
-const handleBackButton = async () => {
-  if (callStore.isActive) {
-    // Show confirmation dialog if call is active
-    const confirmed = confirm("Are you sure you want to end the call?");
-    if (!confirmed) return;
-  }
-
-  await endCall();
-};
-
-const clearTranscript = () => {
-  callStore.clearMessages();
-};
-=======
 // Function to receive audio analysis data from GeminiLive
 const setupBlobAnalyser = (newAnalyser: AnalyserNode, newDataArray: Uint8Array) => {
   analyser.value = newAnalyser;
@@ -205,7 +125,6 @@
 defineExpose({
   setupBlobAnalyser
 });
->>>>>>> 09993b2d
 
 // Lifecycle
 onMounted(async () => {
@@ -215,14 +134,6 @@
     return;
   }
 
-<<<<<<< HEAD
-  // Note: The actual WebSocket connection will be handled by the GeminiLive component
-  // which watches for status changes and starts when status is 'connecting'
-});
-
-onUnmounted(() => {
-  // Cleanup if needed
-=======
   // Set up parent-child communication with GeminiLive
   if (geminiLiveRef.value?.setParentComponent) {
     geminiLiveRef.value.setParentComponent({
@@ -242,7 +153,6 @@
 
 onUnmounted(() => {
   // No cleanup needed - GeminiLive handles its own AudioContext
->>>>>>> 09993b2d
 });
 
 // Route guard to prevent direct access
@@ -309,10 +219,7 @@
 }
 </style>
 
-<<<<<<< HEAD
-=======
-
->>>>>>> 09993b2d
+
 <!-- <script setup lang="ts">
 import { Volume2, Phone } from "lucide-vue-next";
 import { useCallStore } from "@/stores/call_prev";
@@ -559,200 +466,4 @@
     callStore.endCall();
   }
 });
-<<<<<<< HEAD
-</script> -->
-=======
-<<<<<<< Updated upstream
-</script> -->
-
-<script lang="ts" setup>
-import { ref, computed, onMounted, onUnmounted } from "vue";
-import { useRouter } from "vue-router";
-import { useCallStore } from "@/stores/call";
-import { Volume2, Phone } from "lucide-vue-next";
-// import CallTimer from "@/components/CallTimer.vue";
-// import CallTranscript from "@/components/CallTranscript.vue";
-import GeminiLive from "../../components/GeminiLive.vue";
-
-import { useHotkey } from '@/utils/Hotkey'
-
-const router = useRouter();
-const callStore = useCallStore();
-const transcriptRef = ref();
-const geminiLiveRef = ref();
-const isEnding = ref(false);
-const isProcessing = ref(false);
-
-useHotkey('g', () => {
-  console.log('call-summary')
-  router.push('/call-summary')
-}, { shift: false, command: true })
-
-const displayTime = computed(() => {
-  if (callStore.status === "idle") {
-    return "00:00";
-  }
-  return callStore.formattedDuration;
-});
-
-// Computed properties
-const statusTitle = computed(() => {
-  switch (callStore.status) {
-    case "connecting":
-      return "Connecting...";
-    case "connected":
-      return callStore.isMuted ? "Muted" : "Listening";
-    case "error":
-      return "Connection Error";
-    default:
-      return "Ready";
-  }
-});
-
-const statusSubtitle = computed(() => {
-  switch (callStore.status) {
-    case "connecting":
-      return "Setting up your voice connection";
-    case "connected":
-      return callStore.isMuted
-        ? "Microphone is muted"
-        : "Speak naturally to the assistant";
-    case "error":
-      return "Please try reconnecting";
-    default:
-      return "Voice assistant ready";
-  }
-});
-
-const visualizerIcon = computed(() => {
-  if (callStore.status === "error") return "mdi-microphone-off";
-  if (callStore.isMuted) return "mdi-microphone-off";
-  if (callStore.isRecording) return "mdi-microphone";
-  return "mdi-microphone-outline";
-});
-
-const visualizerIconColor = computed(() => {
-  if (callStore.status === "error") return "error";
-  if (callStore.isMuted) return "warning";
-  if (callStore.isActive) return "primary";
-  return "grey";
-});
-
-// Methods
-const toggleMute = () => {
-  callStore.toggleMute();
-};
-
-const endCall = async () => {
-  isEnding.value = true;
-
-  try {
-    // Stop the call
-    callStore.endCall();
-
-    // Navigate back to landing page
-    await router.push("/");
-  } catch (error) {
-    console.error("Error ending call:", error);
-  } finally {
-    isEnding.value = false;
-  }
-};
-
-const handleBackButton = async () => {
-  if (callStore.isActive) {
-    // Show confirmation dialog if call is active
-    const confirmed = confirm("Are you sure you want to end the call?");
-    if (!confirmed) return;
-  }
-
-  await endCall();
-};
-
-const clearTranscript = () => {
-  callStore.clearMessages();
-};
-
-// Lifecycle
-onMounted(async () => {
-  // If no call is in progress, redirect to landing page
-  if (callStore.status === "idle") {
-    await router.push("/");
-    return;
-  }
-
-  // Note: The actual WebSocket connection will be handled by the GeminiLive component
-  // which watches for status changes and starts when status is 'connecting'
-});
-
-onUnmounted(() => {
-  // Cleanup if needed
-});
-
-// Route guard to prevent direct access
-// This would typically be handled by Vue Router navigation guards
-</script>
-
-<style scoped>
-.dancing-blob-container {
-  width: 400px;
-  height: 300px;
-  display: flex;
-  align-items: center;
-  justify-content: center;
-  border-radius: 20px;
-  background: transparent;
-  overflow: hidden;
-}
-
-.dancing-blob-container canvas {
-  background: transparent !important;
-}
-
-.connecting-indicator {
-  display: flex;
-  justify-content: center;
-  align-items: center;
-  margin-top: 16px;
-}
-
-.connecting-dots {
-  display: flex;
-  gap: 6px;
-  align-items: center;
-  justify-content: center;
-}
-
-.connecting-dots .dot {
-  width: 8px;
-  height: 8px;
-  background: #64ffda;
-  border-radius: 50%;
-  animation: dot-pulse 1.4s ease-in-out infinite both;
-}
-
-.connecting-dots .dot:nth-child(1) {
-  animation-delay: -0.32s;
-}
-
-.connecting-dots .dot:nth-child(2) {
-  animation-delay: -0.16s;
-}
-
-@keyframes dot-pulse {
-  0%,
-  80%,
-  100% {
-    transform: scale(0);
-    opacity: 0.5;
-  }
-  40% {
-    transform: scale(1);
-    opacity: 1;
-  }
-}
-</style>
-=======
-</script> -->
->>>>>>> Stashed changes
->>>>>>> 09993b2d
+</script>