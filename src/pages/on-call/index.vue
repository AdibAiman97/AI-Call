<template>
  <div class="d-flex fill-height ga-2 w-100">
    <div
      class="d-flex flex-column align-center justify-center fill-height ga-6 w-100"
    >
      <!-- <div class="d-flex flex-column align-center justify-center">
        <v-avatar size="120" class="bg-primary">
          <span class="text-h3 text-background font-weight-bold">AI</span>
        </v-avatar>
      </div> -->

      <div class="d-flex flex-column align-center justify-center">
        <!-- DANCING BLOB -->
        <div class="dancing-blob-container">
          <TresCanvas :alpha="true">
            <Suspense>
              <DancingBlob
                :analyser="analyser"
                :dataArray="dataArray"
                :isAudioPlaying="callStore.isPlayingAudio"
              />
            </Suspense>
          </TresCanvas>
        </div>
        <h1 class="d-flex align-center justify-center pt-2">
          {{
            callStore.status === "connecting"
              ? "Connecting to AI Agent..."
              : "AI Agent"
          }}
        </h1>
        <div
          v-if="callStore.status === 'connecting'"
          class="connecting-indicator"
        >
          <div class="connecting-dots">
            <div class="dot"></div>
            <div class="dot"></div>
            <div class="dot"></div>
          </div>
        </div>
      </div>

      <div class="mb-4">
        <h1 class="d-flex align-center justify-center">{{ displayTime }}</h1>
        <p>Call Duration</p>
      </div>

      <div class="d-flex align-center justify-center ga-8">
        <v-btn class="bg-foreground" size="70" rounded="circle">
          <v-icon>
            <Volume2 />
          </v-icon>
        </v-btn>

        <v-btn
          @click="endCall"
          to="/call-summary"
          class="bg-error"
          size="70"
          rounded="circle"
          :loading="isEnding"
        >
          <v-icon color="white">
            <Phone />
          </v-icon>
        </v-btn>
      </div>
    </div>
    <Chat />
    <!-- Hidden audio processing component -->
    <GeminiLive ref="geminiLiveRef" />
  </div>
</template>

<script lang="ts" setup>
import { ref, computed, onMounted, onUnmounted } from "vue";
import { useRouter } from "vue-router";
import { useCallStore } from "@/stores/call";
import { Volume2, Phone } from "lucide-vue-next";
import { TresCanvas } from "@tresjs/core";
import DancingBlob from "@/components/DancingBlob.vue";
import GeminiLive from "../../components/GeminiLive.vue";
import Chat from "@/components/Chat.vue";
import { useHotkey } from "@/utils/Hotkey";

const router = useRouter();
const callStore = useCallStore();
const geminiLiveRef = ref();
const isEnding = ref(false);

// Audio analysis for dancing blob - these will be provided by GeminiLive
const analyser = ref<AnalyserNode | null>(null);
const dataArray = ref<Uint8Array | null>(null);

useHotkey(
  "g",
  () => {
    console.log("call-summary");
    console.log("Navigating to call-summary with ID:", callStore.callSessionId);
    router.push({ path: "/call-summary", query: { id: callStore.callSessionId } });
  },
  { shift: false, command: true }
);

const displayTime = computed(() => {
  if (callStore.status === "idle") {
    return "00:00";
  }
  return callStore.formattedDuration;
});

const endCall = async () => {
  isEnding.value = true;

  try {
    // Stop the call
    callStore.endCall();

    // Navigate back to landing page
<<<<<<< HEAD
    await router.push("/call-summary");
=======
    await router.push({ path: "/call-summary", query: { id: callStore.callSessionId } });
>>>>>>> e7e90a47
  } catch (error) {
    console.error("Error ending call:", error);
  } finally {
    isEnding.value = false;
  }
};

// Function to receive audio analysis data from GeminiLive
const setupBlobAnalyser = (
  newAnalyser: AnalyserNode,
  newDataArray: Uint8Array
) => {
  analyser.value = newAnalyser;
  dataArray.value = newDataArray;
  console.log("✅ Blob analyser connected from GeminiLive");
};

// Expose function to GeminiLive component
defineExpose({
  setupBlobAnalyser,
});

// Lifecycle
onMounted(async () => {
  // If no call is in progress, redirect to landing page
  if (callStore.status === "idle") {
    await router.push("/");
    return;
  }

  // Set up parent-child communication with GeminiLive
  if (geminiLiveRef.value?.setParentComponent) {
    geminiLiveRef.value.setParentComponent({
      setupBlobAnalyser,
    });
  }
});

// Watch for GeminiLive component ref to become available
watch(geminiLiveRef, (newRef) => {
  if (newRef?.setParentComponent) {
    newRef.setParentComponent({
      setupBlobAnalyser,
    });
  }
});

onUnmounted(() => {
  // No cleanup needed - GeminiLive handles its own AudioContext
});

// Route guard to prevent direct access
// This would typically be handled by Vue Router navigation guards
</script>

<style scoped>
.dancing-blob-container {
  height: 400px;
  width: 500px;
  display: flex;
  align-items: center;
  justify-content: center;
  border-radius: 20px;
  background: transparent;
  overflow: hidden;
}

.dancing-blob-container canvas {
  background: transparent !important;
}

.connecting-indicator {
  display: flex;
  justify-content: center;
  align-items: center;
  margin-top: 16px;
}

.connecting-dots {
  display: flex;
  gap: 6px;
  align-items: center;
  justify-content: center;
}

.connecting-dots .dot {
  width: 8px;
  height: 8px;
  background: #64ffda;
  border-radius: 50%;
  animation: dot-pulse 1.4s ease-in-out infinite both;
}

.connecting-dots .dot:nth-child(1) {
  animation-delay: -0.32s;
}

.connecting-dots .dot:nth-child(2) {
  animation-delay: -0.16s;
}

@keyframes dot-pulse {
  0%,
  80%,
  100% {
    transform: scale(0);
    opacity: 0.5;
  }
  40% {
    transform: scale(1);
    opacity: 1;
  }
}
</style>

<!-- <script setup lang="ts">
import { Volume2, Phone } from "lucide-vue-next";
import { useCallStore } from "@/stores/call_prev";
import {
  onMounted,
  onUnmounted,
  ref,
  watch,
  computed,
  onBeforeUnmount,
} from "vue";
// import { useRouter } from "vue-router";
import { TresCanvas } from "@tresjs/core";
import DancingBlob from "@/components/DancingBlob.vue";
import { useHotkey } from '@/utils/Hotkey'
import { useRouter } from 'vue-router'

const router = useRouter()

useHotkey('g', () => {
  console.log('call-summary')
  router.push('/call-summary')
}, { shift: false, command: true })

const callStore = useCallStore();
// const router = useRouter();

const elapsedSeconds = ref(0);
let timer = null as any;

// Audio analysis for dancing blob
const analyser = ref<AnalyserNode | null>(null);
const dataArray = ref<Uint8Array | null>(null);
const audioContext = ref<AudioContext | null>(null);
const audioSource = ref<
  | MediaElementAudioSourceNode
  | AudioBufferSourceNode
  | MediaStreamAudioSourceNode
  | null
>(null);

const formattedTime = computed(() => {
  const hours = Math.floor(elapsedSeconds.value / 3600);

  const hh =
    hours > 0
      ? String(Math.floor(elapsedSeconds.value / 3600)).padStart(2, "0") + ":"
      : "";
  const mm = String(Math.floor(elapsedSeconds.value / 60)).padStart(2, "0");
  const ss = String(elapsedSeconds.value % 60).padStart(2, "0");
  return `${hh}${mm}:${ss}`;
});



// Watch when the call starts/stops
watch(
  () => callStore.isInCall,
  (inCall) => {
    if (inCall) {
      elapsedSeconds.value = 0;
      timer = setInterval(() => {
        elapsedSeconds.value++;
      }, 1000);
    } else {
      if (timer) clearInterval(timer);
      timer = null;
      elapsedSeconds.value = 0;
    }
  },
  { immediate: true }
);

// Setup audio analysis for dancing blob
async function setupAudioAnalysis() {
  try {
    if (!audioContext.value) {
      audioContext.value = new (window.AudioContext ||
        (window as any).webkitAudioContext)();
    }

    if (!analyser.value) {
      analyser.value = audioContext.value.createAnalyser();
      analyser.value.fftSize = 256;
      analyser.value.smoothingTimeConstant = 0.8;
      const bufferLength = analyser.value.frequencyBinCount;
      dataArray.value = new Uint8Array(bufferLength);
    }

    // Resume audio context if suspended
    if (audioContext.value.state === "suspended") {
      await audioContext.value.resume();
    }

    // Try to connect to any existing audio elements
    connectToAudioElements();
  } catch (error) {
    console.error("Error setting up audio analysis:", error);
  }
}

// Connect analyser to actual audio elements being played
function connectToAudioElements() {
  try {
    if (!audioContext.value || !analyser.value) return;

    // Find any audio elements that might be playing TTS
    const audioElements = document.querySelectorAll("audio");

    audioElements.forEach((audio) => {
      if (!audio.paused && audio.currentTime > 0) {
        // This audio element is playing, connect it to our analyser
        if (!audioSource.value) {
          audioSource.value =
            audioContext.value!.createMediaElementSource(audio);
          audioSource.value.connect(analyser.value!);
          audioSource.value.connect(audioContext.value!.destination);
          console.log("✅ Connected audio analysis to playing audio element");
        }
      }
    });

    // Also try to connect to the default audio output
    if (!audioSource.value) {
      // If no audio elements found, try to get user media for analysis
      // This is a fallback for when audio is played through other means
      navigator.mediaDevices
        .getUserMedia({ audio: true })
        .then((stream) => {
          if (audioContext.value && analyser.value && !audioSource.value) {
            const mediaStreamSource =
              audioContext.value.createMediaStreamSource(stream);
            audioSource.value = mediaStreamSource;
            mediaStreamSource.connect(analyser.value);
            console.log("✅ Connected audio analysis to media stream");
          }
        })
        .catch((error) => {
          console.log("⚠️ Could not connect to audio stream:", error.message);
        });
    }
  } catch (error) {
    console.error("Error connecting to audio elements:", error);
  }
}

// Handle Base64 PCM audio from Gemini Live API
function processGeminiAudioData(base64Data: string) {
  try {
    if (!audioContext.value || !analyser.value) {
      setupAudioAnalysis();
      return;
    }

    // Decode Base64 to ArrayBuffer
    const binaryString = atob(base64Data);
    const arrayBuffer = new ArrayBuffer(binaryString.length);
    const uint8Array = new Uint8Array(arrayBuffer);

    for (let i = 0; i < binaryString.length; i++) {
      uint8Array[i] = binaryString.charCodeAt(i);
    }

    // Convert 16-bit PCM to AudioBuffer
    // Gemini Live: 16-bit PCM, 24kHz, Mono
    const audioBuffer = audioContext.value.createBuffer(
      1,
      uint8Array.length / 2,
      24000
    );
    const channelData = audioBuffer.getChannelData(0);

    // Convert 16-bit PCM bytes to float32 samples
    for (let i = 0; i < channelData.length; i++) {
      const sample = uint8Array[i * 2] | (uint8Array[i * 2 + 1] << 8);
      // Convert from 16-bit signed integer to float32 (-1 to 1)
      channelData[i] =
        sample < 32768 ? sample / 32768 : (sample - 65536) / 32768;
    }

    // Create and play audio buffer
    const bufferSource = audioContext.value.createBufferSource();
    bufferSource.buffer = audioBuffer;

    // Connect to analyser for blob animation
    bufferSource.connect(analyser.value);
    bufferSource.connect(audioContext.value.destination);

    bufferSource.start();
    console.log("✅ Playing Gemini Live audio with blob analysis");
  } catch (error) {
    console.error("Error processing Gemini audio data:", error);
  }
}

// Expose function to call store for audio processing
(window as any).processGeminiAudioData = processGeminiAudioData;

// Watch for AI speaking state changes
watch(
  () => callStore.isPlayingAudio,
  (isPlaying) => {
    if (isPlaying) {
      setupAudioAnalysis();
      // Try to reconnect to audio elements when playback starts
      setTimeout(connectToAudioElements, 100);
    }
  },
  { immediate: true }
);

onUnmounted(() => {
  if (timer) clearInterval(timer);

  // Cleanup audio context
  if (audioContext.value) {
    audioContext.value.close();
  }
});

onMounted(() => {
  startCall();
});

async function startCall() {
  try {
    await callStore.startCall();
    console.log("✅ Call started from component");
  } catch (error) {
    console.error("🚫 Failed to start call:", error);
    // You could show a toast notification here
  }
}

// Handle ending the call
function endCall() {
  callStore.endCall();
  console.log("✅ Call ended from component");
}

// Cleanup when component unmounts
onBeforeUnmount(() => {
  if (callStore.isInCall) {
    callStore.endCall();
  }
});
<!-- </script> --><|MERGE_RESOLUTION|>--- conflicted
+++ resolved
@@ -118,11 +118,7 @@
     callStore.endCall();
 
     // Navigate back to landing page
-<<<<<<< HEAD
-    await router.push("/call-summary");
-=======
     await router.push({ path: "/call-summary", query: { id: callStore.callSessionId } });
->>>>>>> e7e90a47
   } catch (error) {
     console.error("Error ending call:", error);
   } finally {
