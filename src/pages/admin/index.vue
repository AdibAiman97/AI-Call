--- conflicted
+++ resolved
@@ -2,9 +2,6 @@
   <!-- Admin Call Summary -->
   <div>
     <div class="d-flex justify-space-between align-center mb-2">
-<<<<<<< HEAD
-      <h1>Call Summary</h1>
-=======
       <h1>{{ pageTitle }}</h1>
 
       <!-- Call Summary Tab Buttons -->
@@ -25,7 +22,6 @@
           Add Appointment
         </v-btn>
       </div>
->>>>>>> f15aa814
     </div>
     <p class="text-foreground pb-2 mb-4" v-if="tab === 'sum'">
       <span v-if="!loading && callSessionData">
@@ -293,9 +289,11 @@
 </template>
 
 <script setup>
-<<<<<<< HEAD
-import { useHotkey } from "@/utils/Hotkey";
-import { ref } from "vue";
+import { ref, onMounted, computed } from "vue";
+import { useRoute } from "vue-router";
+import axios from "axios";
+import { useCallStore } from "@/stores/call";
+import { Plus, ListFilter } from "lucide-vue-next";
 
 const tab = ref("sum");
 
@@ -314,15 +312,6 @@
   },
   { shift: true, command: true }
 );
-=======
-import { ref, onMounted, computed } from "vue";
-import { useRoute } from "vue-router";
-import axios from "axios";
-import { useCallStore } from "@/stores/call";
-import { Plus, ListFilter } from "lucide-vue-next";
->>>>>>> f15aa814
-
-const tab = ref("sum");
 const route = useRoute();
 const callStore = useCallStore();
 
