<template>
  <div class="fill-height d-flex hero-container">
    <!-- Cube soundwave background -->
    <div class="soundwave-background">
      <div class="cube-soundwave">
        <div 
          v-for="i in 50" 
          :key="i" 
          class="soundwave-column"
          :style="{ 
            left: `${(i - 1) * 2}%`
          }"
        >
          <!-- All blocks with smooth animation -->
          <div 
            v-for="j in getTotalHeight(i)" 
            :key="`block-${j}`" 
            class="cube-block"
            :class="{ 
              'base-block': j <= getBaseHeight(i),
              'animated-block': j > getBaseHeight(i)
            }"
            :style="{ 
              bottom: `${(j - 1) * 22}px`,
              transitionDelay: `${j * 50}ms`,
              background: getBlockColor(j)
            }"
          ></div>
        </div>
      </div>
    </div>

    <v-row class="text-center mb-12 d-flex align-center position-relative">
      <v-col cols="12" class="slide-up mb-16 pb-16">
        <h1 class="text-h2 text-md-h1 font-weight-bold mb-3">
          <span class="text-gradient">AI-Powered</span> Call Assistant
        </h1>
        <p class="text-subtitle-1 text-md-h6 mx-auto" style="max-width: 800px">
          Connect with our intelligent AI agents and speak just like you would
          with a human.
        </p>
        <div class="call-button-container mt-12">
          <button
            class="call-button"
            @click="callStore.startCall(); $router.push('/on-call')"
          >
            <div class="call-button-content">
              <div class="call-icon">
                <svg viewBox="0 0 24 24" width="24" height="24">
                  <path fill="currentColor" d="M6.62,10.79C8.06,13.62 10.38,15.94 13.21,17.38L15.41,15.18C15.69,14.9 16.08,14.82 16.43,14.93C17.55,15.3 18.75,15.5 20,15.5A1,1 0 0,1 21,16.5V20A1,1 0 0,1 20,21A17,17 0 0,1 3,4A1,1 0 0,1 4,3H7.5A1,1 0 0,1 8.5,4C8.5,5.25 8.7,6.45 9.07,7.57C9.18,7.92 9.1,8.31 8.82,8.59L6.62,10.79Z"/>
                </svg>
              </div>
              <span class="call-button-text">Start Call Now</span>
              <div class="call-button-pulse"></div>
            </div>
          </button>
        </div>
      </v-col>
    </v-row>
  </div>
</template>

<script lang="ts" setup>
import { ref, onMounted, onUnmounted, nextTick } from "vue";
import { useCallStore } from "@/stores/call";
<<<<<<< HEAD
import { useRouter } from "vue-router";

const callStore = useCallStore();

// Create dynamic heights for soundwave columns
const baseHeights = ref<number[]>([]);
const currentHeights = ref<number[]>([]);
const targetHeights = ref<number[]>([]);

const getBaseHeight = (index: number) => {
  return baseHeights.value[index - 1] || 1; // Convert 1-based to 0-based index
};

const getTotalHeight = (index: number) => {
  return currentHeights.value[index - 1] || 1; // Convert 1-based to 0-based index
};

const getBlockColor = (blockHeight: number) => {
  // Interpolate between #64ffda (bottom) and #0ea5e9 (top)
  // Assuming max height of 15 blocks
  const progress = Math.min((blockHeight - 1) / 14, 1); // 0 to 1
  
  // Bottom color: #64ffda (100, 255, 218)
  // Top color: #0ea5e9 (14, 165, 233)
  const r = Math.round(100 + (14 - 100) * progress);
  const g = Math.round(255 + (165 - 255) * progress);
  const b = Math.round(218 + (233 - 218) * progress);
  
  return `rgb(${r}, ${g}, ${b})`;
};

const animateToTarget = () => {
  currentHeights.value = currentHeights.value.map((current, index) => {
    const target = targetHeights.value[index] || 1;
    if (current < target) {
      return current + 1; // Add one block
    } else if (current > target) {
      return current - 1; // Remove one block
    }
    return current;
  });
  
  // Continuously generate new targets for columns that reached their goal
  targetHeights.value = targetHeights.value.map((target, index) => {
    const current = currentHeights.value[index];
    // If this column reached its target, give it a new random target
    if (current === target) {
      return Math.floor(Math.random() * 15) + 1; // Increased max height to 15
    }
    return target;
  });
};

onMounted(async () => {
  // Wait for DOM to be ready and apply changes immediately
  await nextTick();
  const vMain = document.querySelector('.v-main') as HTMLElement;
  if (vMain) {
    // Disable transitions temporarily
    vMain.style.transition = 'none';
    vMain.classList.add('landing-page-no-margin');
    // Force reflow
    vMain.offsetHeight;
  }

  // Generate base pattern for all 50 columns
  const staticBasePattern = [];
  for (let i = 0; i < 50; i++) {
    // Create a repeating pattern
    const patternValues = [1, 1, 2, 1, 2, 3, 2, 1, 1, 2];
    staticBasePattern.push(patternValues[i % patternValues.length]);
  }
  baseHeights.value = staticBasePattern;
  
  // Initialize current heights to base heights
  currentHeights.value = [...staticBasePattern];
  
  // Initialize with random targets to start movement immediately
  const initialTargets = [];
  for (let i = 0; i < 50; i++) {
    initialTargets.push(Math.floor(Math.random() * 15) + 1); // Increased max height to 15
  }
  targetHeights.value = initialTargets;
  
  // Animate blocks step by step
  setInterval(animateToTarget, 120); // Fast animation step
});

onUnmounted(() => {
  // Restore margin when leaving this page
  const vMain = document.querySelector('.v-main') as HTMLElement;
  if (vMain) {
    // Disable transitions before removing class
    vMain.style.transition = 'none';
    vMain.classList.remove('landing-page-no-margin');
    // Force reflow
    vMain.offsetHeight;
    // Re-enable transitions after a brief delay
    setTimeout(() => {
      if (vMain) {
        vMain.style.transition = '';
      }
    }, 50);
  }
});
=======
import { useHotkey } from '@/utils/Hotkey'
import { useRouter } from 'vue-router'

const callStore = useCallStore()
const router = useRouter()
useHotkey('g', () => {
  console.log('start call hotkey')
  callStore.startCall()
  router.push('/on-call')
}, { shift: true, command: true })
>>>>>>> 1ca7e11b
</script>


<style>
/* Global CSS class for landing page margin removal */
.landing-page-no-margin.v-main.ma-10 {
  margin: 0 !important;
  padding: 0 !important;
  transition: none !important;
}

/* Disable transitions on v-main when changing routes */
.v-main {
  transition: none !important;
}
</style>

<style scoped>
.hero-container {
  position: relative;
  overflow: hidden;
}

.soundwave-background {
  position: absolute;
  top: 0;
  left: 0;
  right: 0;
  bottom: 0;
  z-index: 1;
  pointer-events: none;
}

.cube-soundwave {
  position: relative;
  width: 100%;
  height: 100%;
}

.soundwave-column {
  position: absolute;
  width: 20px;
  height: 100%;
  display: flex;
  flex-direction: column;
  justify-content: flex-end;
}

.cube-block {
  position: absolute;
  width: 20px;
  height: 20px;
  border: 1px solid rgba(100, 255, 218, 0.4);
  border-radius: 3px;
  box-shadow: 0 2px 4px rgba(0, 0, 0, 0.1);
  transform-origin: bottom;
  opacity: 0.8;
  transition: all 0.15s cubic-bezier(0.4, 0, 0.2, 1);
  animation: block-appear 0.15s ease-out;
}

.base-block {
  opacity: 0.4;
  border: 1px solid rgba(100, 255, 218, 0.3);
}

.animated-block {
  opacity: 0.9;
  border: 1px solid rgba(100, 255, 218, 0.6);
  box-shadow: 0 3px 6px rgba(100, 255, 218, 0.4);
}

@keyframes block-appear {
  0% {
    opacity: 0;
    transform: translateY(10px) scaleY(0.7);
  }
  100% {
    opacity: inherit;
    transform: translateY(0) scaleY(1);
  }
}

.position-relative {
  position: relative;
  z-index: 2;
}

.text-gradient {
  background: linear-gradient(90deg, #64ffda, #0ea5e9);
  -webkit-background-clip: text;
  background-clip: text;
  -webkit-text-fill-color: transparent;
  color: transparent;
}

.call-button-container {
  display: flex;
  justify-content: center;
  align-items: center;
}

.call-button {
  position: relative;
  background: linear-gradient(135deg, #64ffda, #0ea5e9);
  border: none;
  border-radius: 50px;
  padding: 0;
  cursor: pointer;
  transition: all 0.3s ease;
  box-shadow: 0 10px 30px rgba(100, 255, 218, 0.3);
  overflow: hidden;
}

.call-button:hover {
  transform: translateY(-2px);
  box-shadow: 0 15px 40px rgba(100, 255, 218, 0.4);
}

.call-button:active {
  transform: translateY(0);
}

.call-button-content {
  position: relative;
  display: flex;
  align-items: center;
  gap: 12px;
  padding: 16px 32px;
  background: rgba(15, 23, 42, 0.9);
  margin: 2px;
  border-radius: 48px;
  color: white;
  font-weight: 600;
  font-size: 1.1rem;
  z-index: 2;
}

.call-icon {
  display: flex;
  align-items: center;
  justify-content: center;
  width: 32px;
  height: 32px;
  background: linear-gradient(135deg, #64ffda, #0ea5e9);
  border-radius: 50%;
  animation: pulse-icon 2s ease-in-out infinite;
}

@keyframes pulse-icon {
  0%, 100% {
    transform: scale(1);
  }
  50% {
    transform: scale(1.1);
  }
}

.call-button-text {
  position: relative;
  z-index: 1;
}

.call-button-pulse {
  position: absolute;
  top: 50%;
  left: 50%;
  width: 100%;
  height: 100%;
  background: radial-gradient(circle, rgba(100, 255, 218, 0.3) 0%, transparent 70%);
  border-radius: 50%;
  transform: translate(-50%, -50%) scale(0);
  animation: pulse-wave 2s ease-out infinite;
  z-index: 0;
}

@keyframes pulse-wave {
  0% {
    transform: translate(-50%, -50%) scale(0);
    opacity: 1;
  }
  100% {
    transform: translate(-50%, -50%) scale(4);
    opacity: 0;
  }
}

@media (max-width: 768px) {
  .call-button-content {
    padding: 14px 24px;
    font-size: 1rem;
  }
  
  .call-icon {
    width: 28px;
    height: 28px;
  }
  
  .soundwave-column {
    width: 16px;
  }
  
  .cube-block {
    width: 16px;
    height: 16px;
  }
}
</style><|MERGE_RESOLUTION|>--- conflicted
+++ resolved
@@ -63,10 +63,16 @@
 <script lang="ts" setup>
 import { ref, onMounted, onUnmounted, nextTick } from "vue";
 import { useCallStore } from "@/stores/call";
-<<<<<<< HEAD
-import { useRouter } from "vue-router";
+import { useHotkey } from '@/utils/Hotkey'
+import { useRouter } from 'vue-router'
 
 const callStore = useCallStore();
+const router = useRouter()
+useHotkey('g', () => {
+  console.log('start call hotkey')
+  callStore.startCall()
+  router.push('/on-call')
+}, { shift: true, command: true })
 
 // Create dynamic heights for soundwave columns
 const baseHeights = ref<number[]>([]);
@@ -169,18 +175,6 @@
     }, 50);
   }
 });
-=======
-import { useHotkey } from '@/utils/Hotkey'
-import { useRouter } from 'vue-router'
-
-const callStore = useCallStore()
-const router = useRouter()
-useHotkey('g', () => {
-  console.log('start call hotkey')
-  callStore.startCall()
-  router.push('/on-call')
-}, { shift: true, command: true })
->>>>>>> 1ca7e11b
 </script>
 
 
