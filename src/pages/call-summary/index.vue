<template>
  <div class="d-flex justify-space-between align-center mb-2">
    <h1>Call Summary</h1>
  </div>

  <p class="text-foreground pb-2 mb-4" v-if="!loading && callSessionData">
    {{ callStore.formatTime(callSessionData.duration_secs) }} •
    {{ formatDateTime(callSessionData.start_time) }}
  </p>
  <p class="text-foreground pb-2 mb-4" v-else-if="loading">
    Loading call information...
  </p>

  <!-- Summary Content -->
  <div class="d-flex flex-column">
    <v-card class="mb-6 flex-grow-1 rounded-lg mr-md-4 w-100 elevation-2">
      <v-card-title class="text-h6 text-foreground">
        Summarized Context
      </v-card-title>
      <v-card-text
        class="d-flex flex-column ga-2 text-body-1 text-secForeground"
      >
        <div v-for="item in summaryList" class="d-flex ga-2">
          <p>•</p>
          <p>{{ item }}</p>
        </div>
      </v-card-text>
      <v-card-actions class="pa-2">
        <v-btn
          text
          color="primary"
          class="text-none px-2 text-capitalize"
          @click="fullTranscript"
          >View full transcript >
        </v-btn>
      </v-card-actions>
    </v-card>

    <!-- Suggestions -->
    <v-card class="mb-6 rounded-lg mr-md-4 w-100 elevation-2">
      <v-card-title class="text-h6 text-foreground"> Suggestions </v-card-title>
      <v-card-text
        class="d-flex flex-column ga-2 text-body-1 text-secForeground"
      >
        <div v-for="item in customerNextSteps" class="d-flex ga-2">
          <p>•</p>
          <p>{{ item }}</p>
        </div>
      </v-card-text>
      <v-card-actions class="pa-2">
        <v-btn
          text
          color="primary"
          class="text-none px-2 text-capitalize"
          @click="fullTranscript"
          >View full transcript >
        </v-btn>
      </v-card-actions>
    </v-card>
  </div>

  <!-- Action Buttons -->
  <div class="d-flex ga-5 mb-6">
    <v-btn outlined large to="/" class="px-6 text-capitalize">
      <!-- <v-icon left>mdi-home</v-icon> -->
      Back to Home Page
    </v-btn>

    <!-- <v-btn
      color="primary"
      large
      @click="scheduleAppointment"
      class="px-6 text-capitalize"
    >
      Schedule Appointment
    </v-btn> -->
  </div>
  <!-- </v-container> -->
</template>

<script setup>
<<<<<<< HEAD
import { useHotkey } from '@/utils/Hotkey'
import { useRouter } from 'vue-router'

const router = useRouter()
useHotkey('b', () => {
  console.log('back to homepage')
  router.push('/')
 }, { shift: true, command: true })

const summaryList = ref([
  "The customer expressed interest in purchasing a family home and outlined their preferred neighborhood, budget range, and essential features like 3 bedrooms and a backyard. The agent acknowledged their needs and suggested a few initial listings for consideration.",
  "A prospective buyer called to inquire about a specific property listing they saw online, asking for details on its square footage, age, and recent renovations. The agent provided the requested information and offered to schedule a virtual tour or an in-person viewing.",
  "The conversation revolved around a customer who was looking to sell their current property and buy a new one. The agent discussed market conditions in their area, provided an initial valuation estimate, and explained the process of listing their home while also helping them search for a new one.",
  "A customer wanted to understand the financing options available for a property they were interested in. The agent provided an overview of loan types, connected them with a recommended mortgage broker, and explained the importance of pre-approval.",
]);
=======
import { ref, onMounted } from "vue";
import { useCallStore } from "../../stores/call";

const summaryList = ref([]);
const customerNextSteps = ref([]);
const callSessionData = ref(null);
const loading = ref(true);

const callStore = useCallStore();

const fetchCallSessionData = async () => {
  try {
    const response = await fetch(
      `${import.meta.env.VITE_API_BASE_URL}/call_session/${
        callStore.callSessionId
      }`
    );

    console.log("From Call Summary", response.data);
    if (!response.ok) {
      throw new Error("Failed to fetch call session data");
    }
    const data = await response.json();
    callSessionData.value = data;

    if (data.summarized_content) {
      summaryList.value = data.summarized_content
        .split("\n")
        .filter((item) => item.trim());
    }
    if (data.customer_suggestions) {
      customerNextSteps.value = data.customer_suggestions
        .split("\n")
        .filter((item) => item.trim());
    }
  } catch (error) {
    console.error("Error fetching call session data:", error);
    summaryList.value = [
      "Unable to load call summary. Please try again later.",
    ];
    customerNextSteps.value = ["Please contact support for assistance."];
  } finally {
    loading.value = false;
  }
};

const formatDateTime = (startTime) => {
  if (!startTime) return "";
  const date = new Date(startTime);
  const options = {
    weekday: "long",
    hour: "2-digit",
    minute: "2-digit",
    hour12: true,
  };
  return date.toLocaleString("en-US", options);
};

onMounted(() => {
  // const callSessionId = route.query.id || route.params.id
  // if (callSessionId) {
  //   fetchCallSessionData(callSessionId)
  // } else {
  //   summaryList.value = ["No call session ID provided."]
  //   customerNextSteps.value = ["Please return to the previous page and try again."]
  //   loading.value = false
  // }
>>>>>>> f15aa814

  fetchCallSessionData();
});
</script><|MERGE_RESOLUTION|>--- conflicted
+++ resolved
@@ -79,7 +79,6 @@
 </template>
 
 <script setup>
-<<<<<<< HEAD
 import { useHotkey } from '@/utils/Hotkey'
 import { useRouter } from 'vue-router'
 
@@ -89,13 +88,6 @@
   router.push('/')
  }, { shift: true, command: true })
 
-const summaryList = ref([
-  "The customer expressed interest in purchasing a family home and outlined their preferred neighborhood, budget range, and essential features like 3 bedrooms and a backyard. The agent acknowledged their needs and suggested a few initial listings for consideration.",
-  "A prospective buyer called to inquire about a specific property listing they saw online, asking for details on its square footage, age, and recent renovations. The agent provided the requested information and offered to schedule a virtual tour or an in-person viewing.",
-  "The conversation revolved around a customer who was looking to sell their current property and buy a new one. The agent discussed market conditions in their area, provided an initial valuation estimate, and explained the process of listing their home while also helping them search for a new one.",
-  "A customer wanted to understand the financing options available for a property they were interested in. The agent provided an overview of loan types, connected them with a recommended mortgage broker, and explained the importance of pre-approval.",
-]);
-=======
 import { ref, onMounted } from "vue";
 import { useCallStore } from "../../stores/call";
 
@@ -163,7 +155,6 @@
   //   customerNextSteps.value = ["Please return to the previous page and try again."]
   //   loading.value = false
   // }
->>>>>>> f15aa814
 
   fetchCallSessionData();
 });
