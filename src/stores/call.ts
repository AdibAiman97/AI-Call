--- conflicted
+++ resolved
@@ -1,9 +1,3 @@
-<<<<<<< HEAD
-// stores/call.js
-import { defineStore } from "pinia";
-import axios from "axios";
-
-=======
 // stores/call.ts
 import { defineStore } from "pinia";
 import axios from "axios";
@@ -16,7 +10,6 @@
   id: string;
 }
 
->>>>>>> 35587838
 export const useCallStore = defineStore("call", {
   state: () => ({
     // Call state
@@ -25,21 +18,6 @@
     startTime: null as Date | null,
     endTime: null as Date | null,
     callSessionId: null as number | null,
-<<<<<<< HEAD
-    callId: null as number | null,
-  }),
-
-  actions: {
-    startCall() {
-      this.isInCall = true;
-      this.startTime = new Date();
-    },
-
-    async endCall(duration: string) {
-      this.isInCall = false;
-      this.endTime = new Date();
-
-=======
 
     // WebSocket and Audio Context
     socket: null as WebSocket | null,
@@ -217,16 +195,11 @@
         (this.startTime?.getTime() || this.endTime.getTime());
       const durationSeconds = Math.floor(durationMs / 1000);
 
->>>>>>> 35587838
       const callSessionData = {
         cust_id: "Chee Tat",
         start_time: this.startTime?.toISOString() || new Date().toISOString(),
         end_time: this.endTime?.toISOString() || new Date().toISOString(),
-<<<<<<< HEAD
-        duration: duration,
-=======
         duration: durationSeconds,
->>>>>>> 35587838
         positive: 75,
         neutral: 20,
         negative: 5,
@@ -241,8 +214,6 @@
       };
 
       try {
-<<<<<<< HEAD
-=======
         // Step 1: Stop sending new audio data by disconnecting audio nodes
         this.disconnectAudio();
 
@@ -268,7 +239,6 @@
       }
 
       try {
->>>>>>> 35587838
         const response = await axios.post(
           `${import.meta.env.VITE_API_BASE_URL}/call_session`,
           callSessionData
@@ -281,8 +251,6 @@
         throw error;
       }
     },
-<<<<<<< HEAD
-=======
 
     // Wait for backend to confirm shutdown or timeout
     async waitForShutdownConfirmation(): Promise<void> {
@@ -500,6 +468,5 @@
         throw error;
       }
     },
->>>>>>> 35587838
   },
 });