<template>
  <!-- Calendar -->
<<<<<<< HEAD
  <v-calendar
    :interval-minutes="30"
    :interval-height="48"
    ref="calendar"
    v-model="value"
    :events="events"
    :view-mode="type"
    :weekdays="days"
  >
  </v-calendar>
=======
  <div>
    <h1 class="d-flex justify-space-between text-foreground align-center mb-2">
      Appointment
      <div class="d-flex ga-2">
        <v-btn class="text-capitalize text-foreground">
          <ListFilter :size="20" class="mr-2" />
          Filter
        </v-btn>
        <v-btn class="bg-primary text-background text-capitalize">
          <Plus :size="20" class="mr-2" />
          Add Appointment
        </v-btn>
      </div>
    </h1>
    <p class="text-foreground mb-4">Manage your upcoming customer meetings</p>
    <!-- Loading state -->
    <v-progress-linear v-if="loading" indeterminate color="primary" class="mb-4"></v-progress-linear>
    <!-- Error state -->
    <v-alert v-if="error" type="error" class="mb-4" dismissible @click:close="error = null">
      {{ error }}
    </v-alert>
    <v-calendar :interval-minutes="30" :interval-height="48" ref="calendar" v-model="value" :events="events"
      :view-mode="type" :weekdays="days">
    </v-calendar>
  </div>
>>>>>>> 50bf3b68
</template>

<script setup>
import { useDate } from "vuetify";
import { Plus, ListFilter } from "lucide-vue-next";

// API Configuration
const API_BASE_URL = 'http://localhost:8000';

// Values
const loading = ref(false);
const error = ref(null);
const type = ref("week");
const days = ref([0, 1, 2, 3, 4, 5, 6]);
const value = ref(new Date());
<<<<<<< HEAD
const events = ref([
  {
    title: "Workshop",
    start: new Date("2025-06-09T02:00:00.000Z"),
    end: new Date("2025-06-09T10:00:00.000Z"),
    color: "calendarYellow",
  },
  {
    title: "Workshop",
    start: new Date("2025-06-13T01:00:00.000Z"),
    end: new Date("2025-06-13T02:00:00.000Z"),
    color: "calendarBlue",
  },
  {
    title: "Workshop",
    start: new Date("2025-06-10T06:00:00.000Z"),
    end: new Date("2025-06-10T08:00:00.000Z"),
    color: "calendarRed",
  },
  {
    title: "Workshop",
    start: new Date("2025-06-08T01:00:00.000Z"),
    end: new Date("2025-06-08T09:00:00.000Z"),
    color: "calendarYellow",
  },
  {
    title: "Holiday",
    start: new Date("2025-06-12T02:00:00.000Z"),
    end: new Date("2025-06-12T10:00:00.000Z"),
    color: "calendarBlue",
  },
  {
    title: "Workshop",
    start: new Date("2025-06-13T03:00:00.000Z"),
    end: new Date("2025-06-13T04:00:00.000Z"),
    color: "calendarYellow",
  },
  {
    title: "Holiday",
    start: new Date("2025-06-11T02:00:00.000Z"),
    end: new Date("2025-06-11T10:00:00.000Z"),
    color: "calendarBlue",
  },
]);
=======
// const events = ref([]);
const events = ref(
  [
    {
      "title": "WS2",
      "start": new Date("2025-06-29T02:00:00.000Z"),
      "end": new Date("2025-06-09T10:00:00.000Z"),
      "color": "calendarYellow"
    },
    {
      "title": "Workshop",
      "start": new Date("2025-07-04T01:00:00.000Z"),
      "end": new Date("2025-06-13T02:00:00.000Z"),
      "color": "calendarBlue"
    },
    {
      "title": "Workshop",
      "start": new Date("2025-07-05T03:00:00.000Z"),
      "end": new Date("2025-07-05T07:00:00.000Z"),
      "color": "calendarRed"
    },
    {
      "title": "WS1",
      "start": new Date("2025-06-30T01:00:00.000Z"),
      "end": new Date("2025-06-08T09:00:00.000Z"),
      "color": "calendarYellow"
    },
    {
      "title": "Holiday",
      "start": new Date("2025-07-02T02:00:00.000Z"),
      "end": new Date("2025-06-12T10:00:00.000Z"),
      "color": "calendarBlue"
    },
    {
      "title": "Workshop",
      "start": new Date("2025-07-01T03:00:00.000Z"),
      "end": new Date("2025-06-13T04:00:00.000Z"),
      "color": "calendarYellow"
    },
    {
      "title": "Holiday",
      "start": new Date("2025-07-02T02:00:00.000Z"),
      "end": new Date("2025-06-11T10:00:00.000Z"),
      "color": "calendarBlue"
    }
  ]
);
>>>>>>> 50bf3b68

// Options
const types = ["week", "day"];
const weekdays = [
  { title: "Mon-Sun", value: [1, 2, 3, 4, 5, 6, 0] },
  { title: "Mon-Fri", value: [1, 2, 3, 4, 5] },
];

const colors = [
  "calendarGreen",
  "calendarRed",
  "calendarBlue",
  "calendarYellow",
];
const titles = ["Meeting", "Holiday", "Workshop", "Appointment"];

function rand(a, b) {
  return Math.floor((b - a + 1) * Math.random()) + a;
}

// Random Duration
function randomDuration() {
  const duration = ["60", "120", "480"]; // in minutes
  const ms = 60 * 1000; // min to ms
  const randDur = rand(0, duration.length - 1);
  const eventDuration = parseInt(duration[randDur]) * ms;

  return eventDuration;
}

// Random Day 9am - 7pm
function randomDay(min, max) {
  const randDay = rand(min, max);
  const startDay = new Date(randDay);
  startDay.setHours(9, 0, 0, 0);
  const endDay = new Date(randDay);
  endDay.setHours(19, 0, 0, 0);

  return { startDay, endDay };
}

function randomEvent(startDay, endDay, eventDuration) {
  const randStart = rand(startDay.getTime(), endDay.getTime() - eventDuration);
  const start = new Date(randStart - (randStart % 3600000));
  const end = new Date(start.getTime() + eventDuration);
  return { start, end };
}

function checkCalendar(result, max, min, eventDuration) {
  const { startDay, endDay } = randomDay(min, max);
  const { start, end } = randomEvent(startDay, endDay, eventDuration);

  const hasOverlap = result.some(
    (event) => start < event.end && end > event.start
  );

  if (!hasOverlap) {
    return { start, end, status: false };
  } else {
    return { status: true };
  }
}

function getEvents({ startWeek, endWeek }) {
  const result = [];
  // SoW & EoW
  const min = startWeek.getTime();
  const max = endWeek.getTime();
  const eventCount = 20;
  for (let i = 0; i < eventCount; i++) {
    const eventDuration = randomDuration();
    // const { startDay, endDay } = randomDay(min, max)
    // const { start, end } = randomEvent(startDay, endDay, eventDuration)
    const isBooked = checkCalendar(result, max, min, eventDuration);

    if (isBooked.status === false) {
      const { start, end } = isBooked;

      if (start instanceof Date && end instanceof Date) {
        result.push({
          title: titles[rand(0, titles.length - 1)],
          start,
          end,
          color: colors[rand(0, colors.length - 1)],
        });
      }
    }
  }

  events.value = result;

  console.log("results", result);
  console.log(new Object(result[0].start));
  console.log(typeof new Object(result[0].start));

  // result.map((each) => {
  //   console.log(
  //     "start",
  //     each.start.toLocaleString([], { weekday: "short", hour: "2-digit", minute: "2-digit", })
  //   );
  //   console.log(
  //     "end",
  //     each.end.toLocaleString([], { weekday: "short", hour: "2-digit", minute: "2-digit", })
  //   );
  // });
}

async function fetchAppointments(startDate, endDate) {
  loading.value = true;
  error.value = null;
  
  try {
    // const startISO = startDate.toISOString();
    // const endISO = endDate.toISOString();
    console.log('start', new Date(startDate))
    console.log('end', new Date(endDate))

    const startTime = new Date(startDate).toISOString()
    const endTime = new Date(endDate).toISOString()

    console.log('start', startTime)
    console.log('end', endTime)
    
    const response = await fetch(
      `${API_BASE_URL}/appointments/date-range?start_date=${startTime}&end_date=${endTime}`,
      {
        method: 'GET',
        headers: {
          'Content-Type': 'application/json',
        },
      }
    );

    if (!response.ok) {
      throw new Error(`HTTP error! status: ${response.status}`);
    }

    const appointments = await response.json();
    
    // Transform API data to calendar event format
    events.value = appointments.map(appointment => ({
      id: appointment.id,
      title: appointment.title,
      start: new Date(appointment.start_time),
      end: new Date(appointment.end_time),
      color: colors[appointment.title] || 'calendarBlue',
      callSessionId: appointment.call_session_id,
      createdAt: appointment.created_at,
      updatedAt: appointment.updated_at
    }));

    console.log('Fetched appointments:', events.value);
    
  } catch (err) {
    console.error('Error fetching appointments:', err);
    error.value = `Failed to load appointments: ${err.message}`;
  } finally {
    loading.value = false;
  }
}

onMounted(async () => {
  const adapter = useDate();
  const today = new Date().setHours(0,0,0,0);
  
  const startWeek = adapter.startOfWeek(today).setHours(0,0,0);
  const endWeek = adapter.endOfWeek(today).setHours(23,59,59);

  // getEvents({ startWeek, endWeek });

  // Initial load of appointments for current week
  await fetchAppointments(startWeek, endWeek);
});

// Expose functions for potential external use
defineExpose({
  fetchAppointments,
  // fetchAllAppointments,
  refreshCalendar: () => {
    const adapter = useDate();
    const startWeek = adapter.startOfWeek(value.value);
    const endWeek = adapter.endOfWeek(value.value);
    fetchAppointments(startWeek, endWeek);
  }
});

</script>

<style scoped>
/* Specific styles for internal events */
:deep(.v-calendar-internal-event) {
  margin-top: 0px !important;
  height: 48px !important;
  border-color: #374151 !important;
}

/* Outer container border and rounded corners */
.v-calendar :deep(.v-calendar__container) {
  border-color: #374151 !important;
  border-radius: 6px !important;
  /* Added for rounded corners */
  overflow: hidden;
  /* Crucial for rounded corners to work correctly */
}

/* Grouped border-drawing elements within v-calendar (EXCLUDING v-calendar__container now) */
.v-calendar :deep(.v-calendar-interval__line),
.v-calendar :deep(.v-calendar-day__row-content),
.v-calendar :deep(.v-calendar-day__row-hairline),
.v-calendar :deep(.v-calendar-day__row-hairline::after),
/* Pseudo-element needs background-color too */
.v-calendar :deep(.v-calendar-day__container),
/* This refers to the day content container, not the main calendar container */
.v-calendar :deep(.v-calendar-day__row-without-label),
.v-calendar :deep(.v-calendar-day__row-with-label),
.v-calendar :deep(.v-calendar-weekly__day-grid),
.v-calendar :deep(.v-calendar-weekly__day),
.v-calendar :deep(.v-calendar-weekly__head-weekday),
.v-calendar :deep(.v-calendar-daily__day-name),
.v-calendar :deep(.v-calendar-daily__intervals-body),
.v-calendar :deep(.v-calendar-daily__time),
.v-calendar :deep(.v-calendar-header),
.v-calendar :deep(.v-event-more),
.v-calendar :deep(.v-event) {
  border-color: #374151 !important;
}

/* Styling buttons in v-calendar-header with direct hex color --- */
.v-calendar :deep(.v-calendar-header .v-calendar-header__today) {
  text-transform: capitalize !important;
  /* text-capitalize */
  color: #f9fafb !important;
  /* Directly set to your foreground hex color */
  /* border: 0.5px solid #4b5563 !important; */
  border: none !important;
  background-color: #1f2937;
}

/* For specific Vuetify button variants, you might need to override their background */
.v-calendar :deep(.v-calendar-header .v-btn.v-btn--variant-text) {
  background-color: transparent !important;
}

.v-calendar :deep(.v-calendar-header .v-btn.v-btn--variant-tonal) {
  background-color: transparent !important;
}
</style><|MERGE_RESOLUTION|>--- conflicted
+++ resolved
@@ -1,17 +1,5 @@
 <template>
   <!-- Calendar -->
-<<<<<<< HEAD
-  <v-calendar
-    :interval-minutes="30"
-    :interval-height="48"
-    ref="calendar"
-    v-model="value"
-    :events="events"
-    :view-mode="type"
-    :weekdays="days"
-  >
-  </v-calendar>
-=======
   <div>
     <h1 class="d-flex justify-space-between text-foreground align-center mb-2">
       Appointment
@@ -37,7 +25,6 @@
       :view-mode="type" :weekdays="days">
     </v-calendar>
   </div>
->>>>>>> 50bf3b68
 </template>
 
 <script setup>
@@ -53,52 +40,6 @@
 const type = ref("week");
 const days = ref([0, 1, 2, 3, 4, 5, 6]);
 const value = ref(new Date());
-<<<<<<< HEAD
-const events = ref([
-  {
-    title: "Workshop",
-    start: new Date("2025-06-09T02:00:00.000Z"),
-    end: new Date("2025-06-09T10:00:00.000Z"),
-    color: "calendarYellow",
-  },
-  {
-    title: "Workshop",
-    start: new Date("2025-06-13T01:00:00.000Z"),
-    end: new Date("2025-06-13T02:00:00.000Z"),
-    color: "calendarBlue",
-  },
-  {
-    title: "Workshop",
-    start: new Date("2025-06-10T06:00:00.000Z"),
-    end: new Date("2025-06-10T08:00:00.000Z"),
-    color: "calendarRed",
-  },
-  {
-    title: "Workshop",
-    start: new Date("2025-06-08T01:00:00.000Z"),
-    end: new Date("2025-06-08T09:00:00.000Z"),
-    color: "calendarYellow",
-  },
-  {
-    title: "Holiday",
-    start: new Date("2025-06-12T02:00:00.000Z"),
-    end: new Date("2025-06-12T10:00:00.000Z"),
-    color: "calendarBlue",
-  },
-  {
-    title: "Workshop",
-    start: new Date("2025-06-13T03:00:00.000Z"),
-    end: new Date("2025-06-13T04:00:00.000Z"),
-    color: "calendarYellow",
-  },
-  {
-    title: "Holiday",
-    start: new Date("2025-06-11T02:00:00.000Z"),
-    end: new Date("2025-06-11T10:00:00.000Z"),
-    color: "calendarBlue",
-  },
-]);
-=======
 // const events = ref([]);
 const events = ref(
   [
@@ -146,7 +87,6 @@
     }
   ]
 );
->>>>>>> 50bf3b68
 
 // Options
 const types = ["week", "day"];
