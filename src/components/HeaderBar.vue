--- conflicted
+++ resolved
@@ -20,14 +20,9 @@
   </v-app-bar>
 </template>
 
-<<<<<<< HEAD
 <script setup>
 import { computed, onUnmounted, ref, watch } from "vue";
 import { useCallStore } from "@/stores/call.ts";
-=======
-<script setup lang="js">
-import { ref, onMounted, onUnmounted } from "vue";
->>>>>>> 678f96cc
 
 const props = defineProps({
   toggleDrawer: {
