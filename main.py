--- conflicted
+++ resolved
@@ -1,6 +1,5 @@
 from fastapi import FastAPI
 from fastapi.middleware.cors import CORSMiddleware
-<<<<<<< HEAD
 from fastapi.responses import JSONResponse, StreamingResponse
 from pydantic import BaseModel
 # Files
@@ -8,15 +7,18 @@
 from VertexRagSystem.rag_class import VertexRAGSystem, RAGConfig
 from google.cloud import speech
 from collections import deque
-=======
+
 from api.customer_router import router as customer_router
 from api.call_session_router import router as call_session_router
 from api.transcript_router import router as transcript_router
 from api.appointment_router import router as appointment_router
 from api.property_router import router as property_router
 from database.connection import engine, Base
->>>>>>> 1c9bc304
-
+
+import uvicorn
+import asyncio
+import json
+import threading
 
 app = FastAPI()
 
@@ -28,7 +30,14 @@
     allow_headers=["*"],
 )
 
-<<<<<<< HEAD
+Base.metadata.create_all(bind=engine)
+
+app.include_router(customer_router)
+app.include_router(call_session_router)
+app.include_router(transcript_router)
+app.include_router(appointment_router)
+app.include_router(property_router)
+
 # app.include_router(stt)
 
 # class QueryRequest(BaseModel):
@@ -520,14 +529,4 @@
 #     return JSONResponse(
 #         status_code=500,
 #         content={"detail": "Internal server error"}
-#     )
-=======
-Base.metadata.create_all(bind=engine)
-
-# app.include_router(stt)
-app.include_router(customer_router)
-app.include_router(call_session_router)
-app.include_router(transcript_router)
-app.include_router(appointment_router)
-app.include_router(property_router)
->>>>>>> 1c9bc304
+#     )