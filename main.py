--- conflicted
+++ resolved
@@ -1,23 +1,3 @@
-<<<<<<< HEAD
-"""
-GCP Vertex AI RAG (Retrieval-Augmented Generation) System
-A complete implementation with embedding and LLM capabilities
-"""
-
-
-# Packages
-from typing import List, Dict, Optional, Tuple
-from fastapi import FastAPI, HTTPException, BackgroundTasks, WebSocket, WebSocketDisconnect
-from fastapi.middleware.cors import CORSMiddleware
-from fastapi.responses import JSONResponse, StreamingResponse
-from pydantic import BaseModel
-# Files
-from stt import AudioBuffer, TranscriptManager, audio_generator, audio_receiver, speech_processor
-from VertexRagSystem.rag_class import VertexRAGSystem, RAGConfig
-from google.cloud import speech_v1p1beta1 as speech
-from collections import deque
-
-=======
 from fastapi import FastAPI
 from fastapi.middleware.cors import CORSMiddleware
 from fastapi.responses import JSONResponse, StreamingResponse
@@ -43,17 +23,10 @@
 from database.schemas import CallSessionBase
 from datetime import datetime
 
->>>>>>> cf406437
 import uvicorn
 import asyncio
 import json
 import threading
-<<<<<<< HEAD
-from api.call_session import router as call_session_router
-from database.connection import engine
-from database.models.call_session import CallSession
-=======
->>>>>>> cf406437
 
 app = FastAPI()
 
@@ -624,314 +597,9 @@
 #         content={"detail": "Endpoint not found"}
 #     )
 
-<<<<<<< HEAD
-# app.include_router(stt)
-
-# class QueryRequest(BaseModel):
-#     query: str
-    # include_sources: bool = True
-    # top_k: Optional[int] = None
-
-rag_sys: Optional[VertexRAGSystem] = None
-init_status = {"status": "not_started", "message" : ""}
-
-@app.on_event("startup")
-async def startup_event():
-    """Init Rag System"""
-    global rag_sys, init_status
-
-    try: 
-        init_status["status"] = "Init...."
-        init_status["message"] = "Starting Rag System...."
-
-        config = RAGConfig(
-            project_id="voxis-ai",
-            location="us-central1"
-        )
-
-        rag_sys = VertexRAGSystem(config)
-
-        await rag_sys.initialize()
-
-        sample_docs = [
-            {
-                "id": "doc1",
-                "title": "Machine Learning Basics",
-                "content": "Machine learning is a subset of artificial intelligence that enables computers to learn and improve from experience without being explicitly programmed. It involves algorithms that can identify patterns in data and make predictions or decisions based on those patterns."
-            },
-            {
-                "id": "doc2", 
-                "title": "Deep Learning Overview",
-                "content": "Deep learning is a subset of machine learning that uses artificial neural networks with multiple layers to model and understand complex patterns in data. It's particularly effective for tasks like image recognition, natural language processing, and speech recognition."
-            },
-            {
-                "id": "doc3",
-                "title": "RAG Systems",
-                "content": "Retrieval-Augmented Generation (RAG) combines information retrieval with text generation. It first retrieves relevant documents from a knowledge base, then uses those documents as context to generate more accurate and informed responses."
-            }
-        ]
-        rag_sys.add_documents(sample_docs)
-
-        await rag_sys.embed_documents()
-
-        init_status["status"] = "completed"
-        init_status["message"] = "RAG System initialized"
-
-    except Exception as e:
-        init_status["status"] = "failed"
-        init_status["message"] = f"Init failed: {str(e)}"
-
-# @app.post("/query/stream")
-@app.websocket("/stt")
-async def rag_query_stream(ws: WebSocket, query: Optional[str] = None):
-    await ws.accept()
-    await ws.send_text("✅ WebSocket connected to Google STT")
-
-    # Create Google Speech client
-    speech_client = speech.SpeechClient()
-    audio_buffer = AudioBuffer()
-    transcript_manager = TranscriptManager()
-
-    # Configuration setup
-    config = speech.RecognitionConfig(
-        encoding=speech.RecognitionConfig.AudioEncoding.LINEAR16,
-        sample_rate_hertz=16000,
-        language_code="en-US",
-    )
-
-    streaming_config = speech.StreamingRecognitionConfig(
-        config=config,
-        interim_results=True,
-    )
-
-    if not rag_sys:
-        raise HTTPException(status_code=503, detail="RAG system not initialized")
-
-    # ✅ Track WebSocket state
-    ws_closed = False
-
-    try:
-        # ASYNC: Run both async functions at the same time
-        results = await asyncio.gather(
-            audio_receiver(ws, audio_buffer),
-            speech_processor(
-                speech_client, 
-                streaming_config, 
-                transcript_manager, 
-                audio_buffer, 
-                speech, 
-                ws, 
-                rag_sys,
-            ),
-            return_exceptions=True
-        )
-        
-        # ✅ Check if any task returned an exception
-        for i, result in enumerate(results):
-            if isinstance(result, Exception):
-                print(f"Task {i} failed with exception: {result}")
-
-    except Exception as e:
-        print(f"Error in STT processing: {e}")
-    
-    finally:
-        print("🧹 Cleaning up WebSocket session...")
-        
-        # ✅ Always finish audio buffer
-        audio_buffer.finish()
-        
-        # ✅ Only send final message if WebSocket is still open
-        try:
-            # Check if WebSocket is still connected before sending
-            if ws.application_state != 3:  # 3 = DISCONNECTED
-                final_complete = transcript_manager.get_final_only()
-                if final_complete:
-                    await ws.send_text(json.dumps({
-                        "type": "session_complete",
-                        "final_transcript": final_complete
-                    }))
-            else:
-                print("WebSocket already closed, skipping final message")
-        except Exception as e:
-            print(f"Error sending final transcript: {e}")
-        
-        print("STT WebSocket session ended")
-
-
-
-
-# @app.post("/query")
-# async def rag_query(
-#     query: str,
-#     include_sources: bool = True,
-#     top_k: Optional[int] = None
-# ):
-#     """
-#     Perform complete RAG query: retrieve relevant documents and generate response
-    
-#     Args:
-#         query: The question or query string
-#         include_sources: Whether to include source documents in response
-#         top_k: Number of top documents to retrieve (optional)
-#     """
-#     if not rag_sys:
-#         raise HTTPException(status_code=503, detail="RAG system not initialized")
-    
-#     if not query.strip():
-#         raise HTTPException(status_code=400, detail="Query cannot be empty")
-    
-#     try:
-#         # Temporarily set top_k if provided
-#         original_top_k = rag_sys.config.top_k_docs
-#         if top_k:
-#             rag_sys.config.top_k_docs = top_k
-        
-#         result = await rag_sys.rag_query(query, include_sources)
-        
-#         # Restore original top_k
-#         rag_sys.config.top_k_docs = original_top_k
-        
-#         return result
-        
-#     except Exception as e:
-#         raise HTTPException(status_code=500, detail=f"Query processing failed: {str(e)}")
-
-# @app.post("/generate")
-# async def generate_response(
-#     prompt: str,
-#     context: Optional[str] = None
-# ):
-#     """
-#     Generate response using LLM with optional context
-    
-#     Args:
-#         prompt: The input prompt
-#         context: Optional context information
-#     """
-#     if not rag_sys:
-#         raise HTTPException(status_code=503, detail="RAG system not initialized")
-    
-#     if not prompt.strip():
-#         raise HTTPException(status_code=400, detail="Prompt cannot be empty")
-    
-#     try:
-#         response = await rag_sys.generate_response(prompt, context)
-#         return {
-#             "prompt": prompt,
-#             "context": context,
-#             "response": response
-#         }
-#     except Exception as e:
-#         raise HTTPException(status_code=500, detail=f"Response generation failed: {str(e)}")
-
-# @app.post("/retrieve")
-# async def retrieve_documents(
-#     query: str,
-#     top_k: int = 3
-# ):
-#     """
-#     Retrieve relevant documents without generating response
-    
-#     Args:
-#         query: The search query
-#         top_k: Number of top documents to retrieve
-#     """
-#     if not rag_sys:
-#         raise HTTPException(status_code=503, detail="RAG system not initialized")
-    
-#     if not query.strip():
-#         raise HTTPException(status_code=400, detail="Query cannot be empty")
-    
-#     if top_k <= 0:
-#         raise HTTPException(status_code=400, detail="top_k must be greater than 0")
-    
-#     try:
-#         docs = await rag_sys.retrieve_relevant_docs(query, top_k)
-#         return {
-#             "query": query,
-#             "top_k": top_k,
-#             "documents": docs,
-#             "count": len(docs)
-#         }
-#     except Exception as e:
-#         raise HTTPException(status_code=500, detail=f"Document retrieval failed: {str(e)}")
-
-# @app.post("/add_documents")
-# async def add_documents(documents: List[Dict[str, str]]):
-#     """
-#     Add documents to the knowledge base
-    
-#     Args:
-#         documents: List of documents with id, title, and content fields
-#     """
-#     if not rag_sys:
-#         raise HTTPException(status_code=503, detail="RAG system not initialized")
-    
-#     if not documents:
-#         raise HTTPException(status_code=400, detail="Documents list cannot be empty")
-    
-#     # Validate document format
-#     for i, doc in enumerate(documents):
-#         required_fields = ["id", "title", "content"]
-#         for field in required_fields:
-#             if field not in doc:
-#                 raise HTTPException(
-#                     status_code=400, 
-#                     detail=f"Document {i} missing required field: {field}"
-#                 )
-    
-#     try:
-#         rag_sys.add_documents(documents)
-#         return {
-#             "message": f"Successfully added {len(documents)} documents",
-#             "total_documents": len(rag_sys.knowledge_base),
-#             "status": "success"
-#         }
-#     except Exception as e:
-#         raise HTTPException(status_code=500, detail=f"Failed to add documents: {str(e)}")
-
-# @app.post("/embed_documents")
-# async def embed_documents(batch_size: int = 10):
-#     """
-#     Generate embeddings for all documents in the knowledge base
-    
-#     Args:
-#         batch_size: Number of documents to process in each batch
-#     """
-#     if not rag_sys:
-#         raise HTTPException(status_code=503, detail="RAG system not initialized")
-    
-#     if batch_size <= 0:
-#         raise HTTPException(status_code=400, detail="batch_size must be greater than 0")
-    
-#     try:
-#         await rag_sys.embed_documents(batch_size)
-#         return {
-#             "message": f"Successfully embedded {len(rag_sys.embedded_docs)} documents",
-#             "embedded_count": len(rag_sys.embedded_docs),
-#             "total_documents": len(rag_sys.knowledge_base),
-#             "status": "success"
-#         }
-#     except Exception as e:
-#         raise HTTPException(status_code=500, detail=f"Embedding generation failed: {str(e)}")
-
-# @app.exception_handler(404)
-# async def not_found_handler(request, exc):
-#     return JSONResponse(
-#         status_code=404,
-#         content={"detail": "Endpoint not found"}
-#     )
-
-=======
->>>>>>> cf406437
 # @app.exception_handler(500)
 # async def internal_error_handler(request, exc):
 #     return JSONResponse(
 #         status_code=500,
 #         content={"detail": "Internal server error"}
-<<<<<<< HEAD
-#     )
-app.include_router(call_session_router)
-=======
-#     )
->>>>>>> cf406437
+#     )